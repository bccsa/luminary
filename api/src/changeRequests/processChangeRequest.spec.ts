import "reflect-metadata";
import { DbService } from "../db/db.service";
import { createTestingModule } from "../test/testingModule";
import { processChangeRequest } from "./processChangeRequest";
import { PermissionSystem } from "../permissions/permissions.service";
import { S3Service } from "../s3/s3.service";
import waitForExpect from "wait-for-expect";
import { DocType } from "../enums";

describe("processChangeRequest", () => {
    let db: DbService;
    let s3: S3Service;

    beforeAll(async () => {
        const testingModule = await createTestingModule("process-change-request");
        db = testingModule.dbService;
        s3 = testingModule.s3Service;
        PermissionSystem.upsertGroups((await db.getGroups()).docs);
    });

    it("is rejecting invalid change requests", async () => {
        const changeRequest = {
            id: 83,
            doc: {},
        };

        await processChangeRequest("", changeRequest, ["group-super-admins"], db, s3).catch(
            (err) => {
                expect(err.message).toBe(
                    `Submitted "undefined" document validation failed:\nInvalid document type`,
                );
            },
        );
    });

    // TODO: Reactivate change diffs in change requests - https://github.com/bccsa/luminary/issues/442

    it("is not creating a change request when updating a document to the same content", async () => {
        const changeRequest1 = {
            id: 85,
            doc: {
                _id: "new-language",
                type: "language",
                memberOf: ["group-languages"],
                languageCode: "xho",
                name: "Xhoza",
                default: 0,
                translations: {
                    stringTranslation: "String Translation",
                },
            },
        };
        const changeRequest2 = {
            id: 86,
            doc: {
                _id: "new-language",
                type: "language",
                memberOf: ["group-languages"],
                languageCode: "xho",
                name: "Xhoza",
                default: 0,
                translations: {
                    stringTranslation: "String Translation",
                },
            },
        };
        await processChangeRequest("", changeRequest1, ["group-super-admins"], db, s3);
        const processResult = await processChangeRequest(
            "",
            changeRequest2,
            ["group-super-admins"],
            db,
            s3,
        );
        await waitForExpect(() => {
            expect(processResult.message).toBe("Document is identical to the one in the database");
            expect(processResult.changes).toBeUndefined();
        });
    });
<<<<<<< HEAD

    it("can validate a unique slug for a content document that does not exists", async () => {
        const changeRequest = changeRequest_content();
        changeRequest.doc.parentId = "post-blog1";
        changeRequest.doc._id = "test-slug-1";
        changeRequest.doc.slug = "this-is-a-test-slug";

        const res = await processChangeRequest("", changeRequest, ["group-super-admins"], db, s3);
        const dbDoc = await db.getDoc(changeRequest.doc._id);

        expect(res.ok).toBe(true);
        expect(dbDoc.docs[0].slug).toBe("this-is-a-test-slug");
    });

    it("can validate a unique slug for a content document that exists", async () => {
        const changeRequest = changeRequest_content();
        changeRequest.doc.parentId = "post-blog1";
        changeRequest.doc._id = "test-slug-1";
        changeRequest.doc.slug = "this-is-a-test-slug";

        await processChangeRequest("", changeRequest, ["group-super-admins"], db, s3); // ensure that the slug is already in use
        const res = await processChangeRequest("", changeRequest, ["group-super-admins"], db, s3);
        const dbDoc = await db.getDoc(changeRequest.doc._id);

        expect(res.ok).toBe(true);
        expect(dbDoc.docs[0].slug).toBe("this-is-a-test-slug");
    });

    it("can rectify a non-unique slug by appending a random number to the end of the slug", async () => {
        // ensure that the slug is already in use
        const changeRequest1 = changeRequest_content();
        changeRequest1.doc.parentId = "post-blog1";
        changeRequest1.doc._id = "test-slug-1";
        changeRequest1.doc.slug = "this-is-a-test-slug";
        await processChangeRequest("", changeRequest1, ["group-super-admins"], db, s3);

        // Create a new change request with the same slug
        const changeRequest2 = changeRequest_content();
        changeRequest2.doc.parentId = "post-blog1";
        changeRequest2.doc._id = "test-slug-2";
        changeRequest2.doc.slug = "this-is-a-test-slug";

        const res = await processChangeRequest("", changeRequest2, ["group-super-admins"], db, s3);
        const dbDoc = await db.getDoc(changeRequest2.doc._id);

        expect(res.ok).toBe(true);
        expect(dbDoc.docs[0].slug).toMatch(/this-is-a-test-slug-[0-9](0-9)*/);
    });

    it("can automatically rectify a non-valid slug", async () => {
        const changeRequest = changeRequest_content();
        changeRequest.doc.parentId = "post-blog1";
        changeRequest.doc._id = "test-slug-1";
        changeRequest.doc.slug = 'Invalid Slug! 123 無效的 Bør ikke være tilladt "#$%&/()=?`';

        const res = await processChangeRequest("", changeRequest, ["group-super-admins"], db, s3);
        const dbDoc = await db.getDoc(changeRequest.doc._id);

        expect(res.ok).toBe(true);
        expect(dbDoc.docs[0].slug).toBe("invalid-slug-123-wu-xiao-de-bor-ikke-vaere-tilladt");
    });

    it("can set essential properties from a parent document to a content document on content document submission", async () => {
        const changeRequest = changeRequest_content();
        changeRequest.doc.parentId = "post-blog1";
        changeRequest.doc._id = "test-essential-properties";
        changeRequest.doc.memberOf = undefined;
        changeRequest.doc.parentTags = undefined;

        await processChangeRequest("", changeRequest, ["group-super-admins"], db, s3);
        const dbDoc = await db.getDoc(changeRequest.doc._id);

        expect(dbDoc.docs[0].memberOf).toEqual(["group-public-content"]);
        expect(dbDoc.docs[0].parentTags).toEqual(["tag-category1", "tag-topicA"]);
    });

    it("can set essential properties from a parent document to a content document on post / tag document submission", async () => {
        const changeRequest: ChangeReqDto = {
            id: 86,
            doc: {
                _id: "post-blog1",
                type: "post",
                memberOf: ["group-public-content", "group-private-content"],
                image: "test1234.jpg",
                tags: ["tag1", "tag2"],
                publishDateVisible: true,
                postType: "blog",
            } as PostDto,
        };

        await processChangeRequest("", changeRequest, ["group-super-admins"], db, s3);

        const res = await db.getContentByParentId(changeRequest.doc._id);
        const docsCount = res.docs.length;
        expect(docsCount).toBeGreaterThan(0);

        expect(
            res.docs.map(
                (doc) =>
                    doc.memberOf.some((m) => m == "group-public-content") &&
                    doc.memberOf.some((m) => m == "group-private-content"),
            ).length,
        ).toBe(docsCount);

        expect(res.docs.map((doc) => doc.image == "test1234.jpg").length).toBe(docsCount);

        expect(
            res.docs.map(
                (doc) =>
                    doc.parentTags.some((m) => m == "tag1") &&
                    doc.parentTags.some((m) => m == "tag2"),
            ).length,
        ).toBe(docsCount);
    });

    it("accepts a change request for a post with postType 'blog'", async () => {
        const changeRequest: ChangeReqDto = {
            id: 87,
            doc: {
                _id: "post-blog2",
                type: "post",
                memberOf: ["group-public-content"],
                image: "test-blog-image.jpg",
                tags: [],
                publishDateVisible: true,
                postType: "blog",
            } as PostDto,
        };

        const processResult = await processChangeRequest(
            "test-user",
            changeRequest,
            ["group-super-admins"],
            db,
            s3,
        );

        expect(processResult.ok).toBe(true);
    });

    it("accepts a change request for a post with postType 'page'", async () => {
        const changeRequest: ChangeReqDto = {
            id: 88,
            doc: {
                _id: "post-page1",
                type: "post",
                memberOf: ["group-public-content"],
                image: "test-page-image.jpg",
                tags: [],
                publishDateVisible: false,
                postType: "page",
            } as PostDto,
        };

        const processResult = await processChangeRequest(
            "test-user",
            changeRequest,
            ["group-super-admins"],
            db,
            s3,
        );

        expect(processResult.ok).toBe(true);
    });

    it("can store the id's of tagged documents to the taggedDocs / parentTaggedDocs property of the tag document and it's content documents", async () => {
        // Ensure that the test doc is in it's original state
        await processChangeRequest("", changeRequest_post(), ["group-super-admins"], db, s3);

        const changeRequest = changeRequest_post();
        changeRequest.doc.tags = ["tag-category2", "tag-topicA"]; // This will remove tag-category1 from the tag and add tag-category2

        await processChangeRequest("", changeRequest, ["group-super-admins"], db, s3);

        const category1 = await db.getDoc("tag-category1");
        const category2 = await db.getDoc("tag-category2");
        const category1Content = await db.getContentByParentId("tag-category1");
        const category2Content = await db.getContentByParentId("tag-category2");

        expect(category1.docs[0].taggedDocs.some((t) => t == changeRequest.doc._id)).toBe(false);
        expect(category2.docs[0].taggedDocs.some((t) => t == changeRequest.doc._id)).toBe(true);
        expect(
            category1Content.docs.filter((d) =>
                d.parentTaggedDocs.some((t) => t == changeRequest.doc._id),
            ).length,
        ).toBe(0);
        expect(
            category2Content.docs.filter((d) =>
                d.parentTaggedDocs.some((t) => t == changeRequest.doc._id),
            ).length,
        ).toBe(category2Content.docs.length);
    });

    it("changes all other language documents default flag to 0 if new default language is selected", async () => {
        const changeRequest1 = {
            id: 89,
            doc: {
                _id: "language-en",
                type: "language",
                memberOf: ["group-languages"],
                languageCode: "en",
                name: "English",
                default: 1,
                //Translations field needed here to fix a error in github actions
                translations: [""],
            },
        };

        const changeRequest2 = {
            id: 90,
            doc: {
                _id: "lang-fra",
                type: "language",
                memberOf: ["group-languages"],
                languageCode: "fra",
                name: "French",
                default: 1,
                //Translations field needed here to fix a error in github actions
                translations: [""],
            },
        };

        await processChangeRequest("", changeRequest1, ["group-super-admins"], db, s3);
        await processChangeRequest("", changeRequest2, ["group-super-admins"], db, s3);

        const languages = await db.getDocsByType(DocType.Language);

        languages.docs.forEach((language) => {
            if (language._id === "lang-fra") {
                expect(language.default).toBe(1);
            }
        });
    });
=======
>>>>>>> 11c69352
});<|MERGE_RESOLUTION|>--- conflicted
+++ resolved
@@ -77,8 +77,7 @@
             expect(processResult.changes).toBeUndefined();
         });
     });
-<<<<<<< HEAD
-
+  
     it("can validate a unique slug for a content document that does not exists", async () => {
         const changeRequest = changeRequest_content();
         changeRequest.doc.parentId = "post-blog1";
@@ -311,6 +310,4 @@
             }
         });
     });
-=======
->>>>>>> 11c69352
 });