<<<<<<< HEAD
<svg host="65bd71144e" xmlns="http://www.w3.org/2000/svg" xmlns:xlink="http://www.w3.org/1999/xlink" version="1.1" width="2031px" height="1602px" viewBox="-0.5 -0.5 2031 1602" content="&lt;mxfile&gt;&lt;diagram name=&quot;Page-1&quot; id=&quot;oipgpQSY0mMfxfNA5ZNl&quot;&gt;7R1rc5u49td4bvrBGR5+foyTZtu57W6nSXe790tGBoHZYEQFJPH++qsjCczTxjbYuHV3ZmMECEnn6LzPUU+/Xb79RpG/+ExM7PY0xXzr6Xc9TdP0wYT9gZaVaFEno4FosaljyrZ1w4PzL5aNimyNHBMHmQdDQtzQ8bONBvE8bISZNkQpec0+ZhE3+1Uf2bjQ8GAgt9j6l2OGC9k6Gg7WNz5gx17En1ZHU3FnieKn5VSCBTLJa6pJf9/Tbykhofi1fLvFLixfvDDivfuKu8nIKPbCOi88ks9fw4n35/Prp74R/TH636eJ3ddELy/IjeSMe9rIZf3NfBhyuJILMfoRwThnS0Rtx+vpN4r/llz2Q+KzpgFvCvFb2EeuY8NTBhsbpqx13QP7Zcu//DvzuOGWsGe98C4k8S02l3n+cdbm59sWFMYa4078IbX6m+VzmxNqYto3iEvYkG/4stCrfj/d/o73oiTLwH7DSmT/Lxai+vOBj7xDRzBHxrNNSeSZ6ccdzwkd5G78OltBMYDtC/uLrtMs2VcfzS2rVj3E3b/Ln/BJwL96HyIb/ipX3xgJfPczAe8giDyufCzeCELqePbPtDDtY7WLPDviLO8mdbUVyy+rmFnFIERhFMj9SrGJLcfDZgEl5/QcSS+foBvZFZus5kDL5QQXW2EiKFR9PHRCt2qLt//1IFqyx1cn+z6KwkUMW/FbcAErCiOK323ErSPAhgl3pwMNJo+nxQ1MHk6OHqZDTvb1F6aMHfj1X4JB+NHcdYLFHQolsnrRco7pFjYwpweOd4PE3x3owLv4zXfoSizPfcUKdWvEUvhEdpCMuDecCRl9eNfxYX9ccpHvvvM7NzdkhiAoGbZoyRgHujhwhiJCRTmP1WbSq0OxET6ScxjxLrJPQ0ahPbllvZFqmU9qL5iGjoHcG2E9u+NmtZm0pd2Jb84Ie8pyuSHRclzgQhbxQmk5VTV5fY+WjgtG1w/YfcHQKyxJuHThIfbzdeGE+MFHBrz1ShF8CLq7FdBjo9Ety9IMAzhpSMkzTt0xR/PRcJTMIG2ClFZJmAl+SzVJk+RvmCxxyOQnTZF3+/pI2kelibivDWTD69rgylBDtC1StlZdl41IGnntpPe1GZT9kJbQcqvo0nidfPjyxfnv99/R88ev1odPnt0fFECDTRs/yEtCmVhuEw+579etMy4mYFOu7/qZTwSgyBv/wWG4kpBisj3JggS/OeH31O+/2W/leiiv7mC9lPhiFV94bLrf0xfirfEwvl6/x6/iF42IvvDBKpvAGJCIGnIFptJUHLIdgMMNi6eL52DFNiIAxS4KnZesob0MlPLVL8Rhw1sjjppDHE0fZvsQo5ev5TAiGcf+SDI9BZJk4LYPxuwE6/ZhOMjBUFVqwXA7NvRVLYcOAnELXd1Qilapx3x4INg0Zi0/5uGWoWkVQ1sjpBhEo+gpR3VsIlZBkHaiR63jdZqGlbrFYjQ8BRG7VkbJv7EyaoumDcd74EcppNfA/Tt9rwLSeWklBvYawH+n4bs/sFVFLUJ7qJ6IsqnTepRtD0hORwdCshQC6kYIVEFf2QL9/SE3GTcNuboi4vTQndKgYLeNju5NBrXGl/f0YlspaZcRKV2IeCgxaczPRbVt3L3LtE/QMV1shA7xgsTGxhfpPnMTlixjdKuypp7AQxL5LkFmxnIVT+JbcqswgU6C+KytFybCE6vUejEyJnhubaKVB1gvplpN40WiFBzCmTbKrl2gcJ9khMGFyGXjL26JWeXG7BAt89CyhrO122RgiCfmoIwMTLS5PmrKiDnJUoGRPr4e1qMDebWgOTKgdocM4BfMZcA+a0BLAJN8TmE9Ys8MeiLw7UIjYElgsZ7MxHcMv0KH7cTO0YiWFsCMKAIxbwfX+blO1Ypc10QynGROiIv53H7GqVJsRJTRWEOitUDzVOsu0+4Wz7FdFASxeSvnRBvCf7LvVLv4V8aXhOGvGb40zlmep3WF00FrXKlDCQcbMPAMuA/sqTAJhs7P5YnfOq34yAjbE7GeXjF+rhvj0wWGftZq72npzShn9J7UduW3pw0PCgTnA4MDDIm/HIumPyJMHQyC6BwD7hIP/oDaqhgUgzDGBgcXyGUCKwI8tQiVjbbDeoHHuZim+KwrYoL9J48sYvXjTDKAaZIVBszDRMEi8YLFKJSQtBQmsLdg598t32xIvLteEuM58q+BFF4HDHGeV7+TEGtFPEigvUSO98ijee9y2DiuiWnsX3l4yP1Ie69sNEbvgFF5+8qoJkYljc1j1LCAUQ8LErkmYBMjcKbJcwEMkc4WI5TreM+8naMUShQeNgaF49E/EVwyMckzMeVPvi44UokWrn7Ld1J9X5krpqUD/XFh1cDAiM13F9RrAPUmxYiCY+Lew4++hSbhcv7vavLmraj18EL7RZ1+Rsgz42/PwQXmTcB8mIX5oITcJMJxRmLOB640BvIitZlhTgR8igy29li4SvKyy80LcRJys0AvnJsBABi5AarigEciEDaZ+EYQkzGmfy9AUBOky8YeZi0p6iX7TglcThAICiW6WstWMRVDyUfhL3zYI5yUIWPBeyaWxWgkvr4g8aFIPNWzSDxSi7ZIfViGxNPh4Ug80goQ3MlbnheME/hmQhV6aVe6VtOXnoSm1AySrIRF2pm+KQZya5yRXKv2ne7THC+rGY1S7EnPIVdi+t4SZreH+15VGwps6UzgRV1cGQ+PhRd5aBYsPw1FTebDofqD0UY8Kzwfj7Q6ylI5+I1Ybms1LlMv8POTGcC+MG3i4pkVxiqnNEdKuYL+XhHlLiqDLH223eaO64SrbSUZfh5/jFMnF6vzee0tLU7IUwKr8wHPzZdxmiSgSZ52K1pdB7qqJo82ngcUCyBpU080Dwzq+Osgtfx2/+Rw9YxYANfM01J94koVekGOi+ZuYmWMAkyZ8qM8EG5DzL9pcLwVr0YhWaIwMfoEGOLiuBI1R4FQpuBhfG1fcxnBBmcqtzS5BPYO/4lD46JrHa5r5QwGCYqm0XbSlq6VyJgHx/C3IOzGWmdasFWnTQu2tZfqQLX06EsVGxuPv1QlBu6Tiaifsemgs5NRuZwCI19Xq/qcXDKhUlTx4DT4XSuSyQYR9GeKKYmou0MU5RmJXceJXp6qWeY1Gdd0cIwa4F0xK+gClfkT6tqcHZVpVxO+iX9urQ7382i6TNL1wIW61ugE/5HNu2p23UGSs45pOQ4xVPM28trUMG8B30s87VDSxg1IJxdqeKGGF2p4oYZJ4NW4dkpLI/SwQ26SDNZf6GJZJeE4z++XoY2HaJ7dwYoLIdxZR57WzaFohAoW/Q8xoGARSxECbvQFXgF+qkoFDtzzgsIpuIseK0B/cQzsiDfjqspWKbwpi8FqIvMmruXRBeb5LcD0wjNlZifD3UPZxjHnmZoctedXUDsJPIfrv1Vlh2GyG5LH2z5I4zDzd6eZnmXhUYU/fjydN0W88v74oVpb+B83QL/iIl1doF+/MdTzz46AbdmAXaIqiiAm8Z9NJAUZbmKK6I1nIsUR3gL64INl5lbc9DHlEenEAyPF+G4/U0XDM6hNlLpNgE6aYNjPZxjqteOEmpDHx/vUfN0Q24498wYOqQNhGXLIHUM03nMQ8lfaC3/XGgldGJeELpw01F3Ph7onBeeaj1AfdyhS4hHZZ8em2ovJXAdebDigqaNi996njjgezLJ7tUTOSL7GqjnE4zI2Nh2NddRWvGvtmvdNcLG4jxTVel/MW+ZodCsTAnncqTj9hws5MoApSV7GIv/9CrKcYQOSkoOqkEdkVqHMYu5zVgKTlhn3/4FWmasIGdKBjw3HYkwxnWrI+QMfKXQTpLFOsTASRi3lCsJcFQMFPMcxXCCRayg+wWezQJ7pijxrhy25iOR+dzF8HYrbqlIrb1orQW6tiSoQkzLPUV5oW8tdHhR6qBTSBslqxRgw3LRKW4WbLca/uO1AGWicS2ya5g/KqJvtl++oX6ha2ZwsNemQ0fKWEYfWi1aKQnjePPATDm4S46Nk4HDqa6nOWP5a1bGo215dQsUK+oeVLlYba9NrpXlbL1wxvz9YN9/2GYODJQ5HGM/g7Z1eNWcrsEdvXajOiMbn5aBrR8GvKRmpTZwGNK22PFaK63mHWxVMH5PcH9MJjCgIpKxe0y4kqhYhLt1wgckmsuIC4SSgl+QM8Rpb6RoxMhEoud1L6jisc5DiOkhxfaNgnSUkyslUDXPd8oWSOettxQUuzCfL5bw4vYn3HmKbyEJLon4Sl80utUsO3zqTvOFjUKZUjEq2jt5EvRq11Fm9wVpWlLwOy7HJCV97nYKg6i1ZpQre4HqHE+0hR8XT6oIc9SSJ0IzpYRfjVF7iqhS3Doqe6sKi/XpiS/4cAHVSU2xpwl+qKpspbacKpeS47P29omzmgFtPBmr+tLr6C98hT/XT/BypLJDEJ6dE6W3dNs09BRVq81E+HvlQ2t18dJb4W2jscBL2hcR3QTNV6+YHNXHEg6oU69g+zm5LFUiwq99EjOTT8nu3xF9RPjymkLlIaGY+VxoRQAlgdtHHGpAJcrUh+nqJUFBeTbIJQ7iqFL3TwgzGWaGFqSgzaxIjWmJevUt5xqsrcIIInf3t7Q0MdxdEaDYUuF9m02oTD6qjyE9kWf+KfxzfuF4mZNSwrG+1Nl9Ycme0rtrG4ibc6KrSOY8V21c3xvN5bK0q0Xu7r+l5P0dXECTpahfXzzns5kFdG0ojxbdVpUMnw974DhRc/IoDn3ita/XljE/6WZG3ApdufS8tgzj37pbrs5fN1s3NNjpmBJqqdKj4z63rsKfFdvsR4dZL4m7aMlv2S1lgwzJIdlou6HM7JzUYU/wMKCU7uElaLru107t1XPcYnEZ2a3yU6KHuhWzawn5ZC9vcC5l8icqlz/gUYulhawqDFBBO4GeI3cX7QmCfVRkUVyVZqrazOBLbalyLKW9DbfKUgWI49Ml4UcVh92fl0WnJb44gGjz8CifDVvhJOlJxBAbLWEgSpzhcQxVgmXHzdxJ058VeT1IVJJ/AMa1reGrEF6Tq3eHHWw/R2Yf1aN1nyFrHmMY3n1enYlrM2TGMmGCKIya4IhNZ1mYXeOMD8CkOANfqmAe7t4QXwr0n4VaVunaPRgK1Sk6jPb2seZYEQ4KrXsBM41+PEeNEnwdq+fsO5T0uxOksiJOWz9s7qlSpdyiW8Ss2HcrUvdORpiOcSDXjkqmYaN16BTVpy5FGb1GyfHAj+2QhlCERn78/4Qi+UfdUA2jB1JJ3FBxkXek0Ta99tFmBgJeQ+WqBMx81Opxcj0tKFuklZL2ho81Uvais/iVOZZb7B7y8ZoLMcZYhXvohzMTJng0tKVZPBgmKVL8FG5bPCwDnYP4rRgsehDBavuBsTRlgn0Pn2SUlQADWtnNY3M/ExPDE/wE=&lt;/diagram&gt;&lt;/mxfile&gt;">
=======
<svg host="65bd71144e" xmlns="http://www.w3.org/2000/svg" xmlns:xlink="http://www.w3.org/1999/xlink" version="1.1" width="2031px" height="1601px" viewBox="-0.5 -0.5 2031 1601" content="&lt;mxfile&gt;&lt;diagram name=&quot;Page-1&quot; id=&quot;oipgpQSY0mMfxfNA5ZNl&quot;&gt;7R3bcqO48mtcJ/PgFJf49hgnk52pk9lNTTJ7ds9LSgaBmWDECEji/fpVS+JqsLGNbTzDbNXGCIFEd6u71Tf19JvF+28U+fMvxMRuT1PM955+29M0bTLS2R9oWYoWdTRRRYtNHVO2pQ2Pzj9YNiqyNXJMHOQ6hoS4oePnGw3iedgIc22IUvKW72YRNz+qj2y80vBoIHe19X+OGc5l63Bwld74hB17Hg+tDifizgLFveWnBHNkkrdMk/6xp99QQkLxa/F+g10AXwwY8dxdxd1kZhR7YZ0HnsiXr+HY+/Pl7b5vRH8M/38/tvuaeMsrciP5xT1t6LL3TX2YcriUgBj+iGCe0wWituP19GvFf08u+yHxWdMVbwrxe9hHrmNDL4PNDVPWmr6B/bLlXz7OLG64IayvF96GJL7FvmVW7M7a/GLbnMJcY9qJB1Krxyz/thmhJqZ9g7iETfmag4Ve9PvZ9g/8LUoCBvYbIJH/vwBE9fCBj7x9ZzBDxotNSeSZ2e6O54QOcteOziAoJrAZsL8onKbJuvpsboBa9RS3H5f38EnAR70LkQ1/lYtvjAV++JmQtxdGnpY+Fk8EIXU8+2cCzOGp2kWeHXGRd5252kjlHRRzUAxCFEaBXK8Um9hyPGyukOSMniPr5R/oRnbFIqs50XI9wcVWmCgKVYOHTuhWLfHDjx5EC9Z9ebLxURTOY9yK30IKWFEYUfxhLW0dATdMuTsdajB5Oi1tYPJ4cvIwHXKy0V/ZZmzP0X8JAeFHM9cJ5rcolMTqRYsZphvEwIzuOd81Gn97sAPP4nffoUsBnrsKCLVrxlL5RHaQzLg3mAodfXDb8ml/XnCV7671K7cwZUYgKJm2aMkZB9o4cUYiYovSfmhvo0k0ZGLZUfbUm6mWG1J7xTR0DOReC1vULTdSTaVl6laMOSWsl+Vys5zluMDTLeKF0g6pavL6Di0cF0yYn7D7iuGtAJJw4UIn9vNt7oT40UcGPPVGEQwEr7sR2GOz0S3L0gwD5FJIyQvO3DGHs+FgmHxB1qAnbXzwJfg90yQNfL9hssAh00Y0Rd7t60NpbZQG1752JRveUvMlIw3RNs9YLnVdNiJpMrWTt6dGRfZD2hXLbYwL42386eHB+e9fv6OXz1+tT/ee3b9aQQ02bfwoLwllSq5NPOR+TFunXOhiU8I37XNPAIu88TsOw6XEFNOUSR4l+N0J/8r8/pv9Vi4H8uoW4KXEF8v4wmOf+1f2IvMUXKaP8av4OSOir3yuyjosBiSihgTARNpdQ7YAcNxNHYlGgM5aZFPsotB5zZuoy9AmH30gDptLSiRqgUg0fZB/h5iqfCzF/jWlaJnp5kOHYN1AWmEgdZA3UW96oD8aFMhPzCElxgQsu9Pn5BT0maOZXYh1Kzo7PEldFTGt1CKpzcTJaKJAnWLRtIE646kdlDzlrI7NP5vghQen6yz/LPVvxWR4Cp56qQyTfyNlWGs97EA0g9EO9FGK6RS5f2fvVWC6qCjFyE4R/HcWv7sjW1XUVWwP1BNxNnVSj7PtgMnJcE9MlmJAXYuBKuwrG7C/O+bGjas5dbXTyb4r5Yg65c5sUGu7FrnDwihl7eNea0IXSmwTs3PZVTfup2UbX9jeutgIHeIFibGMA+kudxNAlrOeVZlFT+DqiHyXIDNngoo/4ltya+UDWoniszacmAiPrVLDydAY45m1jlfuYTiZaDXtJsmmYB/JtFZ3bQOHu5ehAh2TywdS3BCzyh/ZIl7moUUNr2m72cAAj82rMjYw1mb6sCn76TjPBYb66HJQjw8UtwXNsQG1PWwAv2KuA/ZZA1oAmmQ/hb0Re2bQExFsHY8AkACwns3ECQy/QoetxNbxiAMBwIwoAjVvCx/4uX6qFbmuiWRcyIwQF/Nv+xk/lWIjoozHGpKsBZlnWrf57HbJHNtFQRCbtwr+uwH8J9+daRf/yuSSMPw1I5dGBcvzpK5yenUwqdSizIE1FHgG0gfWVJhENRe/5ZnfOq36yBjbM7Ge3zB+qRus0waBftbb3tPym2HB6D2uHUVwuN3w1QrD+cTwAFPiD8eq6Y8IUweDIjrDQLvEgz+wbVUMikEZY5ODC+QyhRUBnVqEykbbYW+B7lxNU3z2KmKC/adILAL6cUoY4DRJ7wLhYaJgnnjBYhJKWFqGEthTsPJvF+82ZNBdLojxEvmXwAovA0Y4L8vfSYi1VTpIsL1AjvfEw3JvC9Q4qklp7F95ZMrdUPuorDVGb0FRRfvKsCZFJY3NU9RghaIe5yRyTaAmxuBMkwf1GyIvLSYo1/FeeDsnKZRseNgcFE5H3yO4ZGqSZ2LKe77NOVGJFr79ls9k3n1hLtkuHfiPC1ADAyM2P3Sk1wDpjVcjCo5Je48/+hYah4vZP8vxu7ek1uMr7a/u6aeEvDD59hJ0OG8C54M8zq9K2E2iHOc05mLgSmMoX+U2U8yZgE+RwWCPhaukqLtcvxInYTdz9MqlGSCAsRvgKg54JAJhk4lvBDEbY/vvOShqgnXZ2MOsJcO95LszCpcTBIJDiVelulXMxVAyKPyFgT3CWRky5vzNxLIYj8SXHRHvS8QTPU/EQ3XVFqkPyoh4MtifiEuDkfT27PoemAjt3BEy9pzBIs2MXZOTeIZGmZMEUmuFDVC/7gZopF0eau2pw1V9NZoFBnX81NNeFB/3DpcxxAKc5npLGcAlA3pFjotmbrJVigJMGQdXHgnfCBWfNDj9ikejkCxQmGiuAQbnPie9GQqERIDO+NK+5EqwDRZhri67BJYQ/4lDoxMY+wuMgtaTUGiWaseHEhhJhNLegYi95kOlYtGZi7iXkd/Hj0TTtDMDVbxjOj6oSnbpJ1M5vmDTQWenc4CCsICZpxrCl+RSUy5ETjHnwR8OoqEcrBxCu5SwiLpbhIKckcp1nBCsiZoXXuNRTZVr2IDsikVBG7jMn5Blf3Zc5kCLSlgaROdFnVo1P1H4BHnzwA6chtAK+SObN0fOtpVIztoxdxxmqCZpJttyw1i930s9bVHk6TVoJx037Lhhxw07bph4j0e143Ib4YctMnvnqL7ji2V1DeNkhV+GN+6z82wPVXSMcOs98qRuIGgjXHDV/xAjCoBYShBwoy/oCuhTVSpo4I6XN8zgXbyxAvWdY2BLuhlVlefI0E2ZI7mJ8OE4IbkNwvNbgGknM2V6CqPdfcXGMb8z83HUnl1AAQjwHKZ/q4ogwseuyYA7dFnv/czfrRZ6loWHFb740WTWFPMqJuUN1NrK/6gB/hVXGmkD//qNkZ5/dgxswwJsE1dRBDOJ/6xjKchwE1NEbzQVeRrwFPAHHywzN+KmjykPqyMeGClGt7uZKhr+gtpMqd0M6KRZEv1imoSuHdMqMdqlcF0GvisFnDzzGo7MAWUZEuEcQzTecRTyRxLNOlduqJcth6PVrIeThDFkH9s7dCGuobixMJgMwDh4lRy9YLlKy+ZsKGe3Q5mcUYtCJZ6QfXZy6kCKdhiXBG4iNvN8Ptt3PPjK9mVEn8zud0aaPVbNAR6VCdDJcKSjQ0XZqsf0csbvyLDLj6tpX5x+b2Q+BY94FacgcPVKhk4luV9YpA9eQJIYrHxScmAH8ohMypBJYH0uxOCjZcLif6BVpnpAglngY8OxmDjOZmpwwcRnCq8JslSnWBgJc5pyAQG2ioECniISzpFI1RBD8K+ZI890RZqaw0DO2VXwoTO57UvbqlIr7UwrIW6tiSTacZnPqqguphqfB3mylerhVQKtmAIG66C0UavaYHaM2/ZUvkZKHgOTYonzukWJiy/qrxT9ak6JG7fIXHrDmMPBa36JOkLeLPAT1cEkxmepOcDpd6WCu/yxquPhNj26gIRf+oeVrfUX7+PT7fqmt3CTwN3eVoFNwxgcLXEgxGgKT2/1qDldgiV8I6Bao5Ofl2vwMKaFmpqR2sQ5DpNqm2flPqHo6qvC6VOSdWQ6gREFgdwk1LRIiaIPiGs3XGGyiUxYJZwF9JJsJV6iJJtiL1OQktu9JA02zX6Ky0jE5SGCND9JZONXTTNteaBkxt625AoX5h/L9bw4sYq/PcQ2kXUqRPkJrpt1qd/7L51x0eJyVZa7NyxZOnoT6f5xTeY2yO9nSfxTpv931piipK8U83vFC7UBaL+euCyW71XHNcVlEx5CVSnZWrW1sHyBu9/dKcp6zruxoH/zh8zUB3yLfLPPs3PkssASn52SzdZRKsuF1ad5H37wyIeKrOaTs8DfQmOLkyg7Ft+GHVFtW3ETlZlVZbX83NP0pnTjAvbca3GMc+m9G+IvKZ8e2wi4SOwIfL5ZQYAlwFm3D2hAJyhUQ+jrJUpBeRGoJgywqrLqjhXmFy4KLUxFdTiTGNEC86PKlBe8vADju9grvr+/g8GoI4Rmg1/7ZbaUQ9JBddz0iSy6X/GP4xt1y5SMGhbdjVbOTiS3ZtdV20jZhPtWVVrnKWHr6tp4OY+lVaV6b/ZxvOzmYAmCJEGrczmcw2q+qmtDaaRmpqq06EC3a9+B472+4sAn3sF39eWCT/r3kLcEV2J97yDDOPcqlu9nu8XWzsU2rFtgsBnR2aJyNzeuw3qL5fYjwgcv6rluyWxYL2UO9UWQrLRClONmSWowofgFSEq+4Dpp6VZrq1frqG71+kZWa3wC2L7uhXyg/m5x+pvcC7kMgUrQ52P2JYw2xuxLBeEEfoadzmDPYGAXqFytQkU91nHmiW01rj5UtKE2F++mtumYy4ozas/Ko3MgvzmCKOTwKxzoVuEnaUmNDZgsnEFccvJwd1xv8+L1NMf1FlKCa5/W24gvSNXbI49HhxDIWvsFstYyoZE/E/ysBEbMMMVZ53wjE1nWehd44xPwKQ6A1uqYB9sHwo5x78i4VaX2wQqNcO5VL/7pdc2zZBgSXfUCZhofPSaMEw0P3PL3LQpadMzpLJiTVswXO65W2SJ3Zhw4/sDBeZYMitfHTVUazm3zH3KE8EZkBxnPbM6Nc5Kc85xtwJCnXacPz93vQR+FIS19X4kJ249mrhPMGZjxn07g8BSacnuA2IvXmsAsctzwGRKXi5PYUEagbJbtYmtNaFCFQ+H6qq5C9ZSantpGjqdSNW2HHTA3OiVb0bTPPQEk8MbvOAyXEtBwsFSvdN+cD5OvW3CmECe/seCMEdHXJJCudKO7WzkaUaWlcZNt8einokyqm+usFl0WDZp6tV0MJwcim1FdsrlUFD1POvpA34Z2+K0HTB0GKhDATRNU9UGNzfsFCtu3/kS/VLXBbpRWJNm+Wiw3ujPpsUtKQHSk3SHG9QsxMfT4Fw==&lt;/diagram&gt;&lt;/mxfile&gt;">
>>>>>>> bfce13d0
    <defs/>
    <g>
        <rect x="280" y="200" width="200" height="330" fill="#fff2cc" stroke="#d6b656" pointer-events="all"/>
        <g transform="translate(-0.5 -0.5)">
            <switch>
                <foreignObject pointer-events="none" width="100%" height="100%" requiredFeatures="http://www.w3.org/TR/SVG11/feature#Extensibility" style="overflow: visible; text-align: left;">
                    <div xmlns="http://www.w3.org/1999/xhtml" style="display: flex; align-items: unsafe flex-start; justify-content: unsafe flex-start; width: 202px; height: 330px; padding-top: 200px; margin-left: 280px;">
                        <div data-drawio-colors="color: rgb(0, 0, 0); " style="box-sizing: border-box; font-size: 0px; text-align: left; width: 200px; height: 330px; overflow: hidden;">
                            <div style="display: inline-block; font-size: 12px; font-family: Helvetica; color: rgb(0, 0, 0); line-height: 1.2; pointer-events: all; width: 100%; height: 100%; white-space: normal; overflow-wrap: normal;">
                                <p style="margin:0px;margin-top:4px;text-align:center;">
                                    <b>
                                        ContentDto
                                    </b>
                                </p>
                                <hr size="1"/>
                                <p style="border-color: var(--border-color); margin: 0px 0px 0px 4px;">
                                    <span style="border-color: var(--border-color); background-color: initial;"></span>
                                </p>
                                <p style="border-color: var(--border-color); margin: 0px 0px 0px 4px;">
                                    <span style="border-color: var(--border-color); background-color: initial;">
                                        + parentId
                                    </span>
                                    <span style="background-color: initial;">
                                        : postId/tagId (Uuid)
                                    </span>
                                </p>
                                <p style="border-color: var(--border-color); margin: 0px 0px 0px 4px;">
                                    <span style="background-color: initial;">
                                        + parentType: string
                                    </span>
                                </p>
                                <p style="border-color: var(--border-color); margin: 0px 0px 0px 4px;">
                                    <span style="border-color: var(--border-color); background-color: initial;">
                                        + language: languageId
                                    </span>
                                </p>
                                <p style="border-color: var(--border-color); margin: 0px 0px 0px 4px;">
                                    <span style="border-color: var(--border-color); background-color: initial;">
                                        + status: predefined string
                                        <br/>
                                    </span>
                                </p>
                                <p style="border-color: var(--border-color); margin: 0px 0px 0px 4px;">
                                    + slug: string
                                </p>
                                <p style="margin:0px;margin-left:4px;">
                                    + title: string
                                </p>
                                <p style="margin:0px;margin-left:4px;">
                                    + summary: string
                                </p>
                                <p style="margin:0px;margin-left:4px;">
                                    + author: authorId (future)
                                    <br/>
                                </p>
                                <p style="margin:0px;margin-left:4px;">
                                    + text: string
                                </p>
                                <p style="margin:0px;margin-left:4px;">
                                    + seoTitle: string
                                </p>
                                <p style="margin:0px;margin-left:4px;">
                                    + seoSummary: string
                                </p>
                                <p style="margin:0px;margin-left:4px;">
                                    + audio: string
                                </p>
                                <p style="margin:0px;margin-left:4px;">
                                    + video: string
                                </p>
                                <p style="border-color: var(--border-color); margin: 0px 0px 0px 4px;">
                                    <span style="border-color: var(--border-color); background-color: initial;">
                                        + publishDate: number
                                    </span>
                                    <br style="border-color: var(--border-color);"/>
                                </p>
                                <p style="border-color: var(--border-color); margin: 0px 0px 0px 4px;">
                                    + expiryDate?: number
                                </p>
                                <p style="border-color: var(--border-color); margin: 0px 0px 0px 4px;">
                                    + parentTags?: [tagId]
                                </p>
                                <p style="border-color: var(--border-color); margin: 0px 0px 0px 4px;">
                                    + parentImage?: string
                                </p>
                                <p style="border-color: var(--border-color); margin: 0px 0px 0px 4px;">
                                    + parentImageData?: ImageDto
                                </p>
                                <p style="border-color: var(--border-color); margin: 0px 0px 0px 4px;">
                                    + parentTagType?: string
                                </p>
                                <p style="border-color: var(--border-color); margin: 0px 0px 0px 4px;">
                                    + redirectTo?: string
                                </p>
                                <p style="border-color: var(--border-color); margin: 0px 0px 0px 4px;">
                                    <br/>
                                </p>
                                <hr size="1"/>
                                <p style="margin:0px;margin-left:4px;">
                                    <br/>
                                </p>
                            </div>
                        </div>
                    </div>
                </foreignObject>
                <text x="280" y="212" fill="rgb(0, 0, 0)" font-family="Helvetica" font-size="12px">
                    ContentDto...
                </text>
            </switch>
        </g>
<<<<<<< HEAD
        <path d="M 480 655 L 510 655.03 Q 520 655.04 520 645.04 L 520 431.91 Q 520 421.91 530 421.9 L 553.63 421.88" fill="none" stroke="rgb(0, 0, 0)" stroke-miterlimit="10" pointer-events="stroke"/>
        <path d="M 558.88 421.88 L 551.89 425.38 L 553.63 421.88 L 551.88 418.38 Z" fill="rgb(0, 0, 0)" stroke="rgb(0, 0, 0)" stroke-miterlimit="10" pointer-events="all"/>
        <path d="M 480 655 L 510 655.03 Q 520 655.04 520 645.04 L 520 325.04 Q 520 315.04 510 315.03 L 486.37 315.01" fill="none" stroke="rgb(0, 0, 0)" stroke-miterlimit="10" pointer-events="stroke"/>
        <path d="M 481.12 315 L 488.12 311.51 L 486.37 315.01 L 488.11 318.51 Z" fill="rgb(0, 0, 0)" stroke="rgb(0, 0, 0)" stroke-miterlimit="10" pointer-events="all"/>
        <path d="M 480 655 L 510 655.03 Q 520 655.04 520 665.04 L 520 1112.52 Q 520 1122.52 530 1122.52 L 553.63 1122.5" fill="none" stroke="rgb(0, 0, 0)" stroke-miterlimit="10" pointer-events="stroke"/>
=======
        <path d="M 480 655 L 510 655 Q 520 655 520 645 L 520 375 Q 520 365 530 365 L 603.63 365" fill="none" stroke="rgb(0, 0, 0)" stroke-miterlimit="10" pointer-events="stroke"/>
        <path d="M 608.88 365 L 601.88 368.5 L 603.63 365 L 601.88 361.5 Z" fill="rgb(0, 0, 0)" stroke="rgb(0, 0, 0)" stroke-miterlimit="10" pointer-events="all"/>
        <path d="M 480 655 L 510 655 Q 520 655 520 645 L 520 325 Q 520 315 510 315 L 486.37 315" fill="none" stroke="rgb(0, 0, 0)" stroke-miterlimit="10" pointer-events="stroke"/>
        <path d="M 481.12 315 L 488.12 311.5 L 486.37 315 L 488.12 318.5 Z" fill="rgb(0, 0, 0)" stroke="rgb(0, 0, 0)" stroke-miterlimit="10" pointer-events="all"/>
        <path d="M 480 655 L 510 655 Q 520 655 520 665 L 520 1112.5 Q 520 1122.5 530 1122.5 L 553.63 1122.5" fill="none" stroke="rgb(0, 0, 0)" stroke-miterlimit="10" pointer-events="stroke"/>
>>>>>>> bfce13d0
        <path d="M 558.88 1122.5 L 551.88 1126 L 553.63 1122.5 L 551.88 1119 Z" fill="rgb(0, 0, 0)" stroke="rgb(0, 0, 0)" stroke-miterlimit="10" pointer-events="all"/>
        <path d="M 100 610 L 100 558.87" fill="none" stroke="rgb(0, 0, 0)" stroke-miterlimit="10" pointer-events="stroke"/>
        <path d="M 100 553.62 L 103.5 560.62 L 100 558.87 L 96.5 560.62 Z" fill="rgb(0, 0, 0)" stroke="rgb(0, 0, 0)" stroke-miterlimit="10" pointer-events="all"/>
        <path d="M 100 700 L 100 753.63" fill="none" stroke="rgb(0, 0, 0)" stroke-miterlimit="10" pointer-events="stroke"/>
        <path d="M 100 758.88 L 96.5 751.88 L 100 753.63 L 103.5 751.88 Z" fill="rgb(0, 0, 0)" stroke="rgb(0, 0, 0)" stroke-miterlimit="10" pointer-events="all"/>
        <path d="M 480 655 L 510 655.03 Q 520 655.04 520 665.04 L 520 982.52 Q 520 992.52 530 992.52 L 553.63 992.5" fill="none" stroke="rgb(0, 0, 0)" stroke-miterlimit="10" pointer-events="stroke"/>
        <path d="M 558.88 992.5 L 551.88 996 L 553.63 992.5 L 551.88 989 Z" fill="rgb(0, 0, 0)" stroke="rgb(0, 0, 0)" stroke-miterlimit="10" pointer-events="all"/>
        <rect x="280" y="1360" width="200" height="120" fill="#dae8fc" stroke="#6c8ebf" pointer-events="all"/>
        <g transform="translate(-0.5 -0.5)">
            <switch>
                <foreignObject pointer-events="none" width="100%" height="100%" requiredFeatures="http://www.w3.org/TR/SVG11/feature#Extensibility" style="overflow: visible; text-align: left;">
                    <div xmlns="http://www.w3.org/1999/xhtml" style="display: flex; align-items: unsafe flex-start; justify-content: unsafe flex-start; width: 202px; height: 120px; padding-top: 1360px; margin-left: 280px;">
                        <div data-drawio-colors="color: rgb(0, 0, 0); " style="box-sizing: border-box; font-size: 0px; text-align: left; width: 200px; height: 120px; overflow: hidden;">
                            <div style="display: inline-block; font-size: 12px; font-family: Helvetica; color: rgb(0, 0, 0); line-height: 1.2; pointer-events: all; width: 100%; height: 100%; white-space: normal; overflow-wrap: normal;">
                                <p style="margin:0px;margin-top:4px;text-align:center;">
                                    <b>
                                        ImageDto
                                    </b>
                                </p>
                                <hr size="1"/>
                                <p style="margin:0px;margin-left:4px;">
                                    <span style="background-color: initial;">
                                        + fileCollections: [ImageFileCollectionDto]
                                    </span>
                                    <br/>
                                </p>
                                <p style="margin:0px;margin-left:4px;">
                                    + uploadData?: [ImageUploadDataDto]
                                </p>
                                <hr size="1"/>
                                <p style="margin:0px;margin-left:4px;">
                                    <br/>
                                </p>
                            </div>
                        </div>
                    </div>
                </foreignObject>
                <text x="280" y="1372" fill="rgb(0, 0, 0)" font-family="Helvetica" font-size="12px">
                    ImageDto...
                </text>
            </switch>
        </g>
        <rect x="560" y="1077.5" width="200" height="90" fill="#d5e8d4" stroke="#82b366" pointer-events="all"/>
        <g transform="translate(-0.5 -0.5)">
            <switch>
                <foreignObject pointer-events="none" width="100%" height="100%" requiredFeatures="http://www.w3.org/TR/SVG11/feature#Extensibility" style="overflow: visible; text-align: left;">
                    <div xmlns="http://www.w3.org/1999/xhtml" style="display: flex; align-items: unsafe flex-start; justify-content: unsafe flex-start; width: 202px; height: 90px; padding-top: 1078px; margin-left: 560px;">
                        <div data-drawio-colors="color: rgb(0, 0, 0); " style="box-sizing: border-box; font-size: 0px; text-align: left; width: 200px; height: 90px; overflow: hidden;">
                            <div style="display: inline-block; font-size: 12px; font-family: Helvetica; color: rgb(0, 0, 0); line-height: 1.2; pointer-events: all; width: 100%; height: 100%; white-space: normal; overflow-wrap: normal;">
                                <p style="margin:0px;margin-top:4px;text-align:center;">
                                    <b>
                                        LanguageDto
                                    </b>
                                </p>
                                <hr size="1"/>
                                <p style="margin:0px;margin-left:4px;">
                                    <span style="background-color: initial;">
                                        + languageCode: string
                                    </span>
                                    <br/>
                                </p>
                                <p style="margin:0px;margin-left:4px;">
                                    + name: string
                                </p>
                            </div>
                        </div>
                    </div>
                </foreignObject>
                <text x="560" y="1090" fill="rgb(0, 0, 0)" font-family="Helvetica" font-size="12px">
                    LanguageDto...
                </text>
            </switch>
        </g>
        <rect x="1360" y="530" width="200" height="140" fill="#f5f5f5" stroke="#666666" pointer-events="all"/>
        <g transform="translate(-0.5 -0.5)">
            <switch>
                <foreignObject pointer-events="none" width="100%" height="100%" requiredFeatures="http://www.w3.org/TR/SVG11/feature#Extensibility" style="overflow: visible; text-align: left;">
                    <div xmlns="http://www.w3.org/1999/xhtml" style="display: flex; align-items: unsafe flex-start; justify-content: unsafe flex-start; width: 202px; height: 140px; padding-top: 530px; margin-left: 1360px;">
                        <div data-drawio-colors="color: #333333; " style="box-sizing: border-box; font-size: 0px; text-align: left; width: 200px; height: 140px; overflow: hidden;">
                            <div style="display: inline-block; font-size: 12px; font-family: Helvetica; color: rgb(51, 51, 51); line-height: 1.2; pointer-events: all; width: 100%; height: 100%; white-space: normal; overflow-wrap: normal;">
                                <p style="margin:0px;margin-top:4px;text-align:center;">
                                    <b>
                                        event -&gt; extends post
                                    </b>
                                </p>
                                <hr size="1"/>
                                <p style="margin:0px;margin-left:4px;">
                                    <span style="background-color: initial;">
                                        + event_date: datetime
                                    </span>
                                    <br/>
                                </p>
                                <p style="margin:0px;margin-left:4px;">
                                    <span style="background-color: initial;">
                                        + duration: number
                                    </span>
                                </p>
                                <p style="margin:0px;margin-left:4px;">
                                    <span style="background-color: initial;">
                                        + fullday: boolean
                                    </span>
                                </p>
                                <p style="margin:0px;margin-left:4px;">
                                    <span style="background-color: initial;">
                                        + recurrence: event_recurrence
                                    </span>
                                </p>
                            </div>
                        </div>
                    </div>
                </foreignObject>
                <text x="1360" y="542" fill="#333333" font-family="Helvetica" font-size="12px">
                    event -&gt; extends post...
                </text>
            </switch>
        </g>
        <rect x="1280" y="1280" width="200" height="320" fill="#f5f5f5" stroke="#666666" pointer-events="all"/>
        <g transform="translate(-0.5 -0.5)">
            <switch>
                <foreignObject pointer-events="none" width="100%" height="100%" requiredFeatures="http://www.w3.org/TR/SVG11/feature#Extensibility" style="overflow: visible; text-align: left;">
                    <div xmlns="http://www.w3.org/1999/xhtml" style="display: flex; align-items: unsafe flex-start; justify-content: unsafe flex-start; width: 202px; height: 320px; padding-top: 1280px; margin-left: 1280px;">
                        <div data-drawio-colors="color: #333333; " style="box-sizing: border-box; font-size: 0px; text-align: left; width: 200px; height: 320px; overflow: hidden;">
                            <div style="display: inline-block; font-size: 12px; font-family: Helvetica; color: rgb(51, 51, 51); line-height: 1.2; pointer-events: all; width: 100%; height: 100%; white-space: normal; overflow-wrap: normal;">
                                <p style="margin:0px;margin-top:4px;text-align:center;">
                                    <b>
                                        event_recurrence
                                    </b>
                                </p>
                                <hr size="1"/>
                                <p style="margin:0px;margin-left:4px;">
                                    + type: event_recurrence_type
                                    <br/>
                                </p>
                                <p style="margin:0px;margin-left:4px;">
                                    + day_of_week: number
                                </p>
                                <hr size="1"/>
                                <p style="margin:0px;margin-left:4px;">
                                    <br/>
                                </p>
                            </div>
                        </div>
                    </div>
                </foreignObject>
                <text x="1280" y="1292" fill="#333333" font-family="Helvetica" font-size="12px">
                    event_recurrence...
                </text>
            </switch>
        </g>
        <path d="M 1306 1414 L 1478 1412 C 1475.2 1474.06 1481.96 1536.18 1498 1596 L 1318 1598 C 1304.64 1537.73 1300.59 1475.62 1306 1414 Z" fill="#ffffcc" stroke="none" pointer-events="all"/>
        <path d="M 1356 1400 L 1418 1400 L 1420 1424 L 1356 1426 Z" fill="#f62e00" stroke="none" pointer-events="all"/>
        <g transform="translate(-0.5 -0.5)">
            <switch>
                <foreignObject pointer-events="none" width="100%" height="100%" requiredFeatures="http://www.w3.org/TR/SVG11/feature#Extensibility" style="overflow: visible; text-align: left;">
                    <div xmlns="http://www.w3.org/1999/xhtml" style="display: flex; align-items: unsafe center; justify-content: unsafe center; width: 198px; height: 1px; padding-top: 1500px; margin-left: 1301px;">
                        <div data-drawio-colors="color: #666666; " style="box-sizing: border-box; font-size: 0px; text-align: center;">
                            <div style="display: inline-block; font-size: 17px; font-family: Helvetica; color: rgb(102, 102, 102); line-height: 1.2; pointer-events: all; white-space: normal; overflow-wrap: normal;">
                                How will event queries be done to create a calendar for a given time period?
                            </div>
                        </div>
                    </div>
                </foreignObject>
                <text x="1400" y="1505" fill="#666666" font-family="Helvetica" font-size="17px" text-anchor="middle">
                    How will event queries b...
                </text>
            </switch>
        </g>
        <path d="M 1506 334 L 1678 332 C 1675.2 394.06 1681.96 456.18 1698 516 L 1518 518 C 1504.64 457.73 1500.59 395.62 1506 334 Z" fill="#ffffcc" stroke="none" pointer-events="all"/>
        <path d="M 1556 320 L 1618 320 L 1620 344 L 1556 346 Z" fill="#f62e00" stroke="none" pointer-events="all"/>
        <g transform="translate(-0.5 -0.5)">
            <switch>
                <foreignObject pointer-events="none" width="100%" height="100%" requiredFeatures="http://www.w3.org/TR/SVG11/feature#Extensibility" style="overflow: visible; text-align: left;">
                    <div xmlns="http://www.w3.org/1999/xhtml" style="display: flex; align-items: unsafe center; justify-content: unsafe center; width: 198px; height: 1px; padding-top: 420px; margin-left: 1501px;">
                        <div data-drawio-colors="color: #666666; " style="box-sizing: border-box; font-size: 0px; text-align: center;">
                            <div style="display: inline-block; font-size: 17px; font-family: Helvetica; color: rgb(102, 102, 102); line-height: 1.2; pointer-events: all; white-space: normal; overflow-wrap: normal;">
                                Should embedded content be linked to a post, or just rendered when rendering post content (dynamically loaded)?
                            </div>
                        </div>
                    </div>
                </foreignObject>
                <text x="1600" y="425" fill="#666666" font-family="Helvetica" font-size="17px" text-anchor="middle">
                    Should embedded content...
                </text>
            </switch>
        </g>
        <path d="M 1494.2 907.7 L 1614.6 906.6 C 1612.66 940.69 1617.38 974.85 1628.6 1007.8 L 1502.6 1008.9 C 1493.26 975.7 1490.42 941.55 1494.2 907.7 Z" fill="#ffffcc" stroke="none" pointer-events="all"/>
        <path d="M 1529.2 900 L 1572.6 900 L 1574 913.2 L 1529.2 914.3 Z" fill="#f62e00" stroke="none" pointer-events="all"/>
        <g transform="translate(-0.5 -0.5)">
            <switch>
                <foreignObject pointer-events="none" width="100%" height="100%" requiredFeatures="http://www.w3.org/TR/SVG11/feature#Extensibility" style="overflow: visible; text-align: left;">
                    <div xmlns="http://www.w3.org/1999/xhtml" style="display: flex; align-items: unsafe center; justify-content: unsafe center; width: 138px; height: 1px; padding-top: 955px; margin-left: 1491px;">
                        <div data-drawio-colors="color: #666666; " style="box-sizing: border-box; font-size: 0px; text-align: center;">
                            <div style="display: inline-block; font-size: 17px; font-family: Helvetica; color: rgb(102, 102, 102); line-height: 1.2; pointer-events: all; white-space: normal; overflow-wrap: normal;">
                                Bookmarks?
                            </div>
                        </div>
                    </div>
                </foreignObject>
                <text x="1560" y="960" fill="#666666" font-family="Helvetica" font-size="17px" text-anchor="middle">
                    Bookmarks?
                </text>
            </switch>
        </g>
        <path d="M 1580.5 1068.65 L 1881.5 1066.7 C 1876.69 1127.01 1888.51 1187.56 1916.5 1246.1 L 1601.5 1248.05 C 1578.18 1189.08 1571.09 1128.53 1580.5 1068.65 Z" fill="#ffffcc" stroke="none" pointer-events="all"/>
        <path d="M 1668 1055 L 1776.5 1055 L 1780 1078.4 L 1668 1080.35 Z" fill="#f62e00" stroke="none" pointer-events="all"/>
        <g transform="translate(-0.5 -0.5)">
            <switch>
                <foreignObject pointer-events="none" width="100%" height="100%" requiredFeatures="http://www.w3.org/TR/SVG11/feature#Extensibility" style="overflow: visible; text-align: left;">
                    <div xmlns="http://www.w3.org/1999/xhtml" style="display: flex; align-items: unsafe center; justify-content: unsafe center; width: 348px; height: 1px; padding-top: 1153px; margin-left: 1571px;">
                        <div data-drawio-colors="color: #666666; " style="box-sizing: border-box; font-size: 0px; text-align: center;">
                            <div style="display: inline-block; font-size: 17px; font-family: Helvetica; color: rgb(102, 102, 102); line-height: 1.2; pointer-events: all; white-space: normal; overflow-wrap: normal;">
                                Best practices:
                                <br/>
                                Avoid to have text on images - text should rather be generated to avoid "missing text" when an image is not cached offline.
                            </div>
                        </div>
                    </div>
                </foreignObject>
                <text x="1745" y="1158" fill="#666666" font-family="Helvetica" font-size="17px" text-anchor="middle">
                    Best practices:...
                </text>
            </switch>
        </g>
<<<<<<< HEAD
        <path d="M 560 365.63 L 530 365.58 Q 520 365.57 520 375.57 L 520 437.48 Q 520 447.48 510 447.48 L 486.37 447.5" fill="none" stroke="rgb(0, 0, 0)" stroke-miterlimit="10" stroke-dasharray="3 3" pointer-events="stroke"/>
        <path d="M 481.12 447.5 L 488.12 444 L 486.37 447.5 L 488.12 451 Z" fill="rgb(0, 0, 0)" stroke="rgb(0, 0, 0)" stroke-miterlimit="10" pointer-events="all"/>
        <path d="M 760 393.75 L 770 393.79 Q 780 393.83 780 383.83 L 780 320 Q 780 310 770 310 L 550 310 Q 540 310 540 300 L 540 250 Q 540 240 546.82 240 L 553.63 240" fill="none" stroke="rgb(0, 0, 0)" stroke-miterlimit="10" pointer-events="stroke"/>
        <path d="M 558.88 240 L 551.88 243.5 L 553.63 240 L 551.88 236.5 Z" fill="rgb(0, 0, 0)" stroke="rgb(0, 0, 0)" stroke-miterlimit="10" pointer-events="all"/>
        <rect x="560" y="337.5" width="200" height="112.5" fill="#fff2cc" stroke="#d6b656" pointer-events="all"/>
=======
        <rect x="880" y="400" width="200" height="72.5" fill="#fff2cc" stroke="#d6b656" pointer-events="all"/>
>>>>>>> bfce13d0
        <g transform="translate(-0.5 -0.5)">
            <switch>
                <foreignObject pointer-events="none" width="100%" height="100%" requiredFeatures="http://www.w3.org/TR/SVG11/feature#Extensibility" style="overflow: visible; text-align: left;">
                    <div xmlns="http://www.w3.org/1999/xhtml" style="display: flex; align-items: unsafe flex-start; justify-content: unsafe flex-start; width: 202px; height: 73px; padding-top: 400px; margin-left: 880px;">
                        <div data-drawio-colors="color: rgb(0, 0, 0); " style="box-sizing: border-box; font-size: 0px; text-align: left; width: 200px; height: 73px; overflow: hidden;">
                            <div style="display: inline-block; font-size: 12px; font-family: Helvetica; color: rgb(0, 0, 0); line-height: 1.2; pointer-events: all; width: 100%; height: 100%; white-space: normal; overflow-wrap: normal;">
                                <p style="margin:0px;margin-top:4px;text-align:center;">
                                    <b>
                                        PostDto
                                    </b>
                                </p>
                                <hr size="1"/>
                                <p style="margin:0px;margin-left:4px;">
                                    <span style="background-color: initial;">
                                        + postType: predefined string
                                    </span>
                                </p>
                            </div>
                        </div>
                    </div>
                </foreignObject>
                <text x="880" y="412" fill="rgb(0, 0, 0)" font-family="Helvetica" font-size="12px">
                    PostDto...
                </text>
            </switch>
        </g>
        <path d="M 1598.4 653.65 L 1839.2 651.7 C 1835.33 712.09 1844.78 772.65 1867.2 831.1 L 1615.2 833.05 C 1596.53 774.16 1590.86 713.61 1598.4 653.65 Z" fill="#ffffcc" stroke="none" pointer-events="all"/>
        <path d="M 1668.4 640 L 1755.2 640 L 1758 663.4 L 1668.4 665.35 Z" fill="#f62e00" stroke="none" pointer-events="all"/>
        <g transform="translate(-0.5 -0.5)">
            <switch>
                <foreignObject pointer-events="none" width="100%" height="100%" requiredFeatures="http://www.w3.org/TR/SVG11/feature#Extensibility" style="overflow: visible; text-align: left;">
                    <div xmlns="http://www.w3.org/1999/xhtml" style="display: flex; align-items: unsafe center; justify-content: unsafe center; width: 278px; height: 1px; padding-top: 738px; margin-left: 1591px;">
                        <div data-drawio-colors="color: #666666; " style="box-sizing: border-box; font-size: 0px; text-align: center;">
                            <div style="display: inline-block; font-size: 17px; font-family: Helvetica; color: rgb(102, 102, 102); line-height: 1.2; pointer-events: all; white-space: normal; overflow-wrap: normal;">
                                Subscriptions:
                                <br/>
                                List of subscriptions to be available to user. Some subscriptions can be automatically selected based on e.g. region, login, etc.
                            </div>
                        </div>
                    </div>
                </foreignObject>
                <text x="1730" y="743" fill="#666666" font-family="Helvetica" font-size="17px" text-anchor="middle">
                    Subscriptions:...
                </text>
            </switch>
        </g>
        <path d="M 1750 1342.52 L 1780 1342.52 Q 1790 1342.52 1790 1346.26 L 1790 1348.13 Q 1790 1350 1800 1350 L 1823.63 1350" fill="none" stroke="rgb(0, 0, 0)" stroke-miterlimit="10" pointer-events="stroke"/>
        <path d="M 1828.88 1350 L 1821.88 1353.5 L 1823.63 1350 L 1821.88 1346.5 Z" fill="rgb(0, 0, 0)" stroke="rgb(0, 0, 0)" stroke-miterlimit="10" pointer-events="all"/>
        <path d="M 1750 1342.52 L 1780 1342.52 Q 1790 1342.52 1790 1352.52 L 1790 1447.48 Q 1790 1457.48 1800 1457.48 L 1823.63 1457.5" fill="none" stroke="rgb(0, 0, 0)" stroke-miterlimit="10" pointer-events="stroke"/>
        <path d="M 1828.88 1457.5 L 1821.88 1461 L 1823.63 1457.5 L 1821.88 1454 Z" fill="rgb(0, 0, 0)" stroke="rgb(0, 0, 0)" stroke-miterlimit="10" pointer-events="all"/>
        <rect x="1550" y="1310" width="200" height="65" fill="#dae8fc" stroke="#6c8ebf" pointer-events="all"/>
        <g transform="translate(-0.5 -0.5)">
            <switch>
                <foreignObject pointer-events="none" width="100%" height="100%" requiredFeatures="http://www.w3.org/TR/SVG11/feature#Extensibility" style="overflow: visible; text-align: left;">
                    <div xmlns="http://www.w3.org/1999/xhtml" style="display: flex; align-items: unsafe flex-start; justify-content: unsafe flex-start; width: 202px; height: 65px; padding-top: 1310px; margin-left: 1550px;">
                        <div data-drawio-colors="color: rgb(0, 0, 0); " style="box-sizing: border-box; font-size: 0px; text-align: left; width: 200px; height: 65px; overflow: hidden;">
                            <div style="display: inline-block; font-size: 12px; font-family: Helvetica; color: rgb(0, 0, 0); line-height: 1.2; pointer-events: all; width: 100%; height: 100%; white-space: normal; overflow-wrap: normal;">
                                <p style="margin:0px;margin-top:4px;text-align:center;">
                                    <b>
                                        MediaDto
                                    </b>
                                </p>
                                <hr size="1"/>
                                <p style="margin:0px;margin-left:4px;">
                                    + mediaType: MediaType (audio etc)
                                    <span style="background-color: initial;">
                                        <br/>
                                    </span>
                                </p>
                                <p style="margin:0px;margin-left:4px;">
                                    <span style="background-color: initial;">
                                        + url: string
                                    </span>
                                </p>
                            </div>
                        </div>
                    </div>
                </foreignObject>
                <text x="1550" y="1322" fill="rgb(0, 0, 0)" font-family="Helvetica" font-size="12px">
                    MediaDto...
                </text>
            </switch>
        </g>
        <rect x="1830" y="1310" width="200" height="80" fill="#dae8fc" stroke="#6c8ebf" pointer-events="all"/>
        <g transform="translate(-0.5 -0.5)">
            <switch>
                <foreignObject pointer-events="none" width="100%" height="100%" requiredFeatures="http://www.w3.org/TR/SVG11/feature#Extensibility" style="overflow: visible; text-align: left;">
                    <div xmlns="http://www.w3.org/1999/xhtml" style="display: flex; align-items: unsafe flex-start; justify-content: unsafe flex-start; width: 202px; height: 80px; padding-top: 1310px; margin-left: 1830px;">
                        <div data-drawio-colors="color: rgb(0, 0, 0); " style="box-sizing: border-box; font-size: 0px; text-align: left; width: 200px; height: 80px; overflow: hidden;">
                            <div style="display: inline-block; font-size: 12px; font-family: Helvetica; color: rgb(0, 0, 0); line-height: 1.2; pointer-events: all; width: 100%; height: 100%; white-space: normal; overflow-wrap: normal;">
                                <p style="margin:0px;margin-top:4px;text-align:center;">
                                    <b>
                                        VideoDto
                                    </b>
                                </p>
                                <hr size="1"/>
                                <p style="margin:0px;margin-left:4px;">
                                    <span style="background-color: initial;">
                                        + image: imageId
                                    </span>
                                    <br/>
                                </p>
                                <p style="margin:0px;margin-left:4px;">
                                    <span style="background-color: initial;">
                                        + downloads: [MediaDownload]
                                    </span>
                                </p>
                                <hr size="1"/>
                                <p style="margin:0px;margin-left:4px;">
                                    <br/>
                                </p>
                            </div>
                        </div>
                    </div>
                </foreignObject>
                <text x="1830" y="1322" fill="rgb(0, 0, 0)" font-family="Helvetica" font-size="12px">
                    VideoDto...
                </text>
            </switch>
        </g>
        <rect x="1830" y="1417.5" width="200" height="80" fill="#dae8fc" stroke="#6c8ebf" pointer-events="all"/>
        <g transform="translate(-0.5 -0.5)">
            <switch>
                <foreignObject pointer-events="none" width="100%" height="100%" requiredFeatures="http://www.w3.org/TR/SVG11/feature#Extensibility" style="overflow: visible; text-align: left;">
                    <div xmlns="http://www.w3.org/1999/xhtml" style="display: flex; align-items: unsafe flex-start; justify-content: unsafe flex-start; width: 202px; height: 80px; padding-top: 1418px; margin-left: 1830px;">
                        <div data-drawio-colors="color: rgb(0, 0, 0); " style="box-sizing: border-box; font-size: 0px; text-align: left; width: 200px; height: 80px; overflow: hidden;">
                            <div style="display: inline-block; font-size: 12px; font-family: Helvetica; color: rgb(0, 0, 0); line-height: 1.2; pointer-events: all; width: 100%; height: 100%; white-space: normal; overflow-wrap: normal;">
                                <p style="margin:0px;margin-top:4px;text-align:center;">
                                    <b>
                                        AudioDto
                                    </b>
                                </p>
                                <hr size="1"/>
                                <p style="margin:0px;margin-left:4px;">
                                    <span style="background-color: initial;">
                                        + image: imageId
                                    </span>
                                    <br/>
                                </p>
                                <p style="margin:0px;margin-left:4px;">
                                    <span style="background-color: initial;">
                                        + downloads: [MediaDownload]
                                    </span>
                                </p>
                                <hr size="1"/>
                                <p style="margin:0px;margin-left:4px;">
                                    <br/>
                                </p>
                            </div>
                        </div>
                    </div>
                </foreignObject>
                <text x="1830" y="1430" fill="rgb(0, 0, 0)" font-family="Helvetica" font-size="12px">
                    AudioDto...
                </text>
            </switch>
        </g>
        <rect x="1550" y="1430" width="200" height="80" fill="#dae8fc" stroke="#6c8ebf" pointer-events="all"/>
        <g transform="translate(-0.5 -0.5)">
            <switch>
                <foreignObject pointer-events="none" width="100%" height="100%" requiredFeatures="http://www.w3.org/TR/SVG11/feature#Extensibility" style="overflow: visible; text-align: left;">
                    <div xmlns="http://www.w3.org/1999/xhtml" style="display: flex; align-items: unsafe flex-start; justify-content: unsafe flex-start; width: 202px; height: 80px; padding-top: 1430px; margin-left: 1550px;">
                        <div data-drawio-colors="color: rgb(0, 0, 0); " style="box-sizing: border-box; font-size: 0px; text-align: left; width: 200px; height: 80px; overflow: hidden;">
                            <div style="display: inline-block; font-size: 12px; font-family: Helvetica; color: rgb(0, 0, 0); line-height: 1.2; pointer-events: all; width: 100%; height: 100%; white-space: normal; overflow-wrap: normal;">
                                <p style="margin:0px;margin-top:4px;text-align:center;">
                                    <b>
                                        MediaDownloadDto
                                    </b>
                                </p>
                                <hr size="1"/>
                                <p style="margin:0px;margin-left:4px;">
                                    <span style="background-color: initial;">
                                        + language: Language
                                    </span>
                                    <br/>
                                </p>
                                <p style="margin:0px;margin-left:4px;">
                                    <span style="background-color: initial;">
                                        + url: string
                                    </span>
                                </p>
                                <hr size="1"/>
                                <p style="margin:0px;margin-left:4px;">
                                    <br/>
                                </p>
                            </div>
                        </div>
                    </div>
                </foreignObject>
                <text x="1550" y="1442" fill="rgb(0, 0, 0)" font-family="Helvetica" font-size="12px">
                    MediaDownloadDto...
                </text>
            </switch>
        </g>
        <path d="M 1381.5 652.8 L 1424.5 652.4 C 1423.81 664.8 1425.49 677.22 1429.5 689.2 L 1384.5 689.6 C 1381.16 677.53 1380.15 665.11 1381.5 652.8 Z" fill="#ffffcc" stroke="none" pointer-events="all"/>
        <path d="M 1394 650 L 1409.5 650 L 1410 654.8 L 1394 655.2 Z" fill="#f62e00" stroke="none" pointer-events="all"/>
        <g transform="translate(-0.5 -0.5)">
            <switch>
                <foreignObject pointer-events="none" width="100%" height="100%" requiredFeatures="http://www.w3.org/TR/SVG11/feature#Extensibility" style="overflow: visible; text-align: left;">
                    <div xmlns="http://www.w3.org/1999/xhtml" style="display: flex; align-items: unsafe center; justify-content: unsafe center; width: 48px; height: 1px; padding-top: 670px; margin-left: 1381px;">
                        <div data-drawio-colors="color: #666666; " style="box-sizing: border-box; font-size: 0px; text-align: center;">
                            <div style="display: inline-block; font-size: 17px; font-family: Helvetica; color: rgb(102, 102, 102); line-height: 1.2; pointer-events: all; white-space: normal; overflow-wrap: normal;">
                                <font style="font-size: 10px;">
                                    Future
                                </font>
                            </div>
                        </div>
                    </div>
                </foreignObject>
                <text x="1405" y="675" fill="#666666" font-family="Helvetica" font-size="17px" text-anchor="middle">
                    Future
                </text>
            </switch>
        </g>
        <rect x="560" y="957.5" width="200" height="70" fill="#ffe6cc" stroke="#d79b00" pointer-events="all"/>
        <g transform="translate(-0.5 -0.5)">
            <switch>
                <foreignObject pointer-events="none" width="100%" height="100%" requiredFeatures="http://www.w3.org/TR/SVG11/feature#Extensibility" style="overflow: visible; text-align: left;">
                    <div xmlns="http://www.w3.org/1999/xhtml" style="display: flex; align-items: unsafe flex-start; justify-content: unsafe flex-start; width: 202px; height: 70px; padding-top: 958px; margin-left: 560px;">
                        <div data-drawio-colors="color: rgb(0, 0, 0); " style="box-sizing: border-box; font-size: 0px; text-align: left; width: 200px; height: 70px; overflow: hidden;">
                            <div style="display: inline-block; font-size: 12px; font-family: Helvetica; color: rgb(0, 0, 0); line-height: 1.2; pointer-events: all; width: 100%; height: 100%; white-space: normal; overflow-wrap: normal;">
                                <p style="margin:0px;margin-top:4px;text-align:center;">
                                    <b>
                                        UserDto
                                    </b>
                                </p>
                                <hr size="1"/>
                                <p style="margin:0px;margin-left:4px;">
                                    <span style="background-color: initial;">
                                        + email: string
                                    </span>
                                </p>
                                <p style="margin:0px;margin-left:4px;">
                                    <span style="color: rgb(51, 51, 51);">
                                        + name: string
                                    </span>
                                    <span style="background-color: initial;">
                                        <br/>
                                    </span>
                                </p>
                            </div>
                        </div>
                    </div>
                </foreignObject>
                <text x="560" y="970" fill="rgb(0, 0, 0)" font-family="Helvetica" font-size="12px">
                    UserDto...
                </text>
            </switch>
        </g>
        <rect x="0" y="472.5" width="200" height="80" fill="#f5f5f5" stroke="#666666" pointer-events="all"/>
        <g transform="translate(-0.5 -0.5)">
            <switch>
                <foreignObject pointer-events="none" width="100%" height="100%" requiredFeatures="http://www.w3.org/TR/SVG11/feature#Extensibility" style="overflow: visible; text-align: left;">
                    <div xmlns="http://www.w3.org/1999/xhtml" style="display: flex; align-items: unsafe flex-start; justify-content: unsafe flex-start; width: 202px; height: 80px; padding-top: 473px; margin-left: 0px;">
                        <div data-drawio-colors="color: #333333; " style="box-sizing: border-box; font-size: 0px; text-align: left; width: 200px; height: 80px; overflow: hidden;">
                            <div style="display: inline-block; font-size: 12px; font-family: Helvetica; color: rgb(51, 51, 51); line-height: 1.2; pointer-events: all; width: 100%; height: 100%; white-space: normal; overflow-wrap: normal;">
                                <p style="margin:0px;margin-top:4px;text-align:center;">
                                    <b>
                                        GroupDto
                                    </b>
                                </p>
                                <hr size="1"/>
                                <p style="margin:0px;margin-left:4px;">
                                    + name: string
                                </p>
                                <p style="margin:0px;margin-left:4px;">
                                    <span style="color: rgb(0, 0, 0);">
                                        + acl: [{type, groupId, [permission]}]
                                    </span>
                                </p>
                                <span style="color: rgb(0, 0, 0);">
                                    <br/>
                                </span>
                            </div>
                        </div>
                    </div>
                </foreignObject>
                <text x="0" y="485" fill="#333333" font-family="Helvetica" font-size="12px">
                    GroupDto...
                </text>
            </switch>
        </g>
<<<<<<< HEAD
        <path d="M 560 220 L 530 220 Q 520 220 520 230 L 520 272.52 Q 520 282.52 510 282.52 L 486.37 282.5" fill="none" stroke="rgb(0, 0, 0)" stroke-miterlimit="10" stroke-dasharray="3 3" pointer-events="stroke"/>
=======
        <path d="M 610 336.88 L 555 336.9 Q 545 336.9 545 326.9 L 545 292.5 Q 545 282.5 535 282.5 L 486.37 282.5" fill="none" stroke="rgb(0, 0, 0)" stroke-miterlimit="10" stroke-dasharray="3 3" pointer-events="stroke"/>
>>>>>>> bfce13d0
        <path d="M 481.12 282.5 L 488.12 279 L 486.37 282.5 L 488.12 286 Z" fill="rgb(0, 0, 0)" stroke="rgb(0, 0, 0)" stroke-miterlimit="10" pointer-events="all"/>
        <rect x="880" y="270" width="200" height="80" fill="#e1d5e7" stroke="#9673a6" pointer-events="all"/>
        <g transform="translate(-0.5 -0.5)">
            <switch>
                <foreignObject pointer-events="none" width="100%" height="100%" requiredFeatures="http://www.w3.org/TR/SVG11/feature#Extensibility" style="overflow: visible; text-align: left;">
                    <div xmlns="http://www.w3.org/1999/xhtml" style="display: flex; align-items: unsafe flex-start; justify-content: unsafe flex-start; width: 202px; height: 80px; padding-top: 270px; margin-left: 880px;">
                        <div data-drawio-colors="color: rgb(0, 0, 0); " style="box-sizing: border-box; font-size: 0px; text-align: left; width: 200px; height: 80px; overflow: hidden;">
                            <div style="display: inline-block; font-size: 12px; font-family: Helvetica; color: rgb(0, 0, 0); line-height: 1.2; pointer-events: all; width: 100%; height: 100%; white-space: normal; overflow-wrap: normal;">
                                <p style="margin:0px;margin-top:4px;text-align:center;">
                                    <b>
                                        TagDto
                                    </b>
                                </p>
                                <hr size="1"/>
                                <p style="margin:0px;margin-left:4px;">
                                    <span style="background-color: initial;">
                                        + tagType: predefined string
                                    </span>
                                </p>
                                <p style="margin:0px;margin-left:4px;">
                                    <span style="background-color: initial;">
                                        + pinned: boolean
                                    </span>
                                </p>
                                <p style="margin:0px;margin-left:4px;">
                                    <br/>
                                </p>
                                <p style="margin:0px;margin-left:4px;"></p>
                            </div>
                        </div>
                    </div>
                </foreignObject>
                <text x="880" y="282" fill="rgb(0, 0, 0)" font-family="Helvetica" font-size="12px">
                    TagDto...
                </text>
            </switch>
        </g>
        <path d="M 1706.6 335.4 L 1895.8 333.2 C 1892.72 401.47 1900.15 469.79 1917.8 535.6 L 1719.8 537.8 C 1705.11 471.5 1700.65 403.18 1706.6 335.4 Z" fill="#ffffcc" stroke="none" pointer-events="all"/>
        <path d="M 1761.6 320 L 1829.8 320 L 1832 346.4 L 1761.6 348.6 Z" fill="#f62e00" stroke="none" pointer-events="all"/>
        <g transform="translate(-0.5 -0.5)">
            <switch>
                <foreignObject pointer-events="none" width="100%" height="100%" requiredFeatures="http://www.w3.org/TR/SVG11/feature#Extensibility" style="overflow: visible; text-align: left;">
                    <div xmlns="http://www.w3.org/1999/xhtml" style="display: flex; align-items: unsafe center; justify-content: unsafe center; width: 218px; height: 1px; padding-top: 430px; margin-left: 1701px;">
                        <div data-drawio-colors="color: #666666; " style="box-sizing: border-box; font-size: 0px; text-align: center;">
                            <div style="display: inline-block; font-size: 17px; font-family: Helvetica; color: rgb(102, 102, 102); line-height: 1.2; pointer-events: all; white-space: normal; overflow-wrap: normal;">
                                Embedded content: Could be video, audio, or even (link to)
                                <br/>
                                another post - so we don't have a specific "related posts" feature (in cases that can't be handled with tags)
                            </div>
                        </div>
                    </div>
                </foreignObject>
                <text x="1810" y="435" fill="#666666" font-family="Helvetica" font-size="17px" text-anchor="middle">
                    Embedded content: Could be...
                </text>
            </switch>
        </g>
        <path d="M 1340 1370 L 1340 320" fill="none" stroke="rgb(0, 0, 0)" stroke-width="5" stroke-miterlimit="10" pointer-events="stroke"/>
        <rect x="0" y="760" width="200" height="130" fill="rgb(255, 255, 255)" stroke="rgb(0, 0, 0)" pointer-events="all"/>
        <g transform="translate(-0.5 -0.5)">
            <switch>
                <foreignObject pointer-events="none" width="100%" height="100%" requiredFeatures="http://www.w3.org/TR/SVG11/feature#Extensibility" style="overflow: visible; text-align: left;">
                    <div xmlns="http://www.w3.org/1999/xhtml" style="display: flex; align-items: unsafe flex-start; justify-content: unsafe flex-start; width: 202px; height: 130px; padding-top: 760px; margin-left: 0px;">
                        <div data-drawio-colors="color: rgb(0, 0, 0); " style="box-sizing: border-box; font-size: 0px; text-align: left; width: 200px; height: 130px; overflow: hidden;">
                            <div style="display: inline-block; font-size: 12px; font-family: Helvetica; color: rgb(0, 0, 0); line-height: 1.2; pointer-events: all; width: 100%; height: 100%; white-space: normal; overflow-wrap: normal;">
                                <p style="margin:0px;margin-top:4px;text-align:center;">
                                    <b>
                                        ChangeDto
                                    </b>
                                </p>
                                <hr size="1"/>
                                + docId: Uuid
                                <br/>
                                + docType: string
                                <br/>
                                + memberOf?: [groupId]
                                <br/>
                                + acl?: [{type, groupId, [permission]}]
                                <br/>
                                + changes: {}
                                <br/>
                                + changedByUser: string
                                <br/>
                                <hr size="1"/>
                                <p style="margin:0px;margin-left:4px;">
                                    <br/>
                                </p>
                            </div>
                        </div>
                    </div>
                </foreignObject>
                <text x="0" y="772" fill="rgb(0, 0, 0)" font-family="Helvetica" font-size="12px">
                    ChangeDto + docId: Uuid...
                </text>
            </switch>
        </g>
        <path d="M 1537.8 21 L 1761.4 18 C 1757.75 111.17 1766.53 204.34 1787.4 294 L 1553.4 297 C 1536.03 206.67 1530.76 113.5 1537.8 21 Z" fill="#ffffcc" stroke="none" pointer-events="all"/>
        <path d="M 1602.8 0 L 1683.4 0 L 1686 36 L 1602.8 39 Z" fill="#f62e00" stroke="none" pointer-events="all"/>
        <g transform="translate(-0.5 -0.5)">
            <switch>
                <foreignObject pointer-events="none" width="100%" height="100%" requiredFeatures="http://www.w3.org/TR/SVG11/feature#Extensibility" style="overflow: visible; text-align: left;">
                    <div xmlns="http://www.w3.org/1999/xhtml" style="display: flex; align-items: unsafe center; justify-content: unsafe center; width: 258px; height: 1px; padding-top: 150px; margin-left: 1531px;">
                        <div data-drawio-colors="color: #666666; " style="box-sizing: border-box; font-size: 0px; text-align: center;">
                            <div style="display: inline-block; font-size: 17px; font-family: Helvetica; color: rgb(102, 102, 102); line-height: 1.2; pointer-events: all; white-space: normal; overflow-wrap: normal;">
                                <span style="font-size: 14px;">
                                    To be discussed:
                                    <br/>
                                </span>
                                How are we going to do subscriber content (e.g. subscribe to available event calendars, etc.)?
                                <br/>
                                <br/>
                                Probably the best to use categories for that?
                            </div>
                        </div>
                    </div>
                </foreignObject>
                <text x="1660" y="155" fill="#666666" font-family="Helvetica" font-size="17px" text-anchor="middle">
                    To be discussed:...
                </text>
            </switch>
        </g>
        <path d="M 480 655 L 593.63 655" fill="none" stroke="rgb(0, 0, 0)" stroke-miterlimit="10" pointer-events="stroke"/>
        <path d="M 598.88 655 L 591.88 658.5 L 593.63 655 L 591.88 651.5 Z" fill="rgb(0, 0, 0)" stroke="rgb(0, 0, 0)" stroke-miterlimit="10" pointer-events="all"/>
        <rect x="280" y="620" width="200" height="70" fill="rgb(255, 255, 255)" stroke="rgb(0, 0, 0)" pointer-events="all"/>
        <g transform="translate(-0.5 -0.5)">
            <switch>
                <foreignObject pointer-events="none" width="100%" height="100%" requiredFeatures="http://www.w3.org/TR/SVG11/feature#Extensibility" style="overflow: visible; text-align: left;">
                    <div xmlns="http://www.w3.org/1999/xhtml" style="display: flex; align-items: unsafe flex-start; justify-content: unsafe flex-start; width: 202px; height: 70px; padding-top: 620px; margin-left: 280px;">
                        <div data-drawio-colors="color: rgb(0, 0, 0); " style="box-sizing: border-box; font-size: 0px; text-align: left; width: 200px; height: 70px; overflow: hidden;">
                            <div style="display: inline-block; font-size: 12px; font-family: Helvetica; color: rgb(0, 0, 0); line-height: 1.2; pointer-events: all; width: 100%; height: 100%; white-space: normal; overflow-wrap: normal;">
                                <p style="margin:0px;margin-top:4px;text-align:center;">
                                    <b>
                                        _contentBaseDto
                                    </b>
                                </p>
                                <hr size="1"/>
                                <p style="margin:0px;margin-left:4px;">
                                    <span style="background-color: initial;">
                                        + memberOf: [groupId]
                                    </span>
                                    <br/>
                                </p>
                                <hr size="1"/>
                                <p style="margin:0px;margin-left:4px;">
                                    <br/>
                                </p>
                            </div>
                        </div>
                    </div>
                </foreignObject>
                <text x="280" y="632" fill="rgb(0, 0, 0)" font-family="Helvetica" font-size="12px">
                    _contentBaseDto...
                </text>
            </switch>
        </g>
        <path d="M 200 655 L 273.63 655" fill="none" stroke="rgb(0, 0, 0)" stroke-miterlimit="10" pointer-events="stroke"/>
        <path d="M 278.88 655 L 271.88 658.5 L 273.63 655 L 271.88 651.5 Z" fill="rgb(0, 0, 0)" stroke="rgb(0, 0, 0)" stroke-miterlimit="10" pointer-events="all"/>
        <rect x="0" y="610" width="200" height="90" fill="rgb(255, 255, 255)" stroke="rgb(0, 0, 0)" pointer-events="all"/>
        <g transform="translate(-0.5 -0.5)">
            <switch>
                <foreignObject pointer-events="none" width="100%" height="100%" requiredFeatures="http://www.w3.org/TR/SVG11/feature#Extensibility" style="overflow: visible; text-align: left;">
                    <div xmlns="http://www.w3.org/1999/xhtml" style="display: flex; align-items: unsafe flex-start; justify-content: unsafe flex-start; width: 202px; height: 90px; padding-top: 610px; margin-left: 0px;">
                        <div data-drawio-colors="color: rgb(0, 0, 0); " style="box-sizing: border-box; font-size: 0px; text-align: left; width: 200px; height: 90px; overflow: hidden;">
                            <div style="display: inline-block; font-size: 12px; font-family: Helvetica; color: rgb(0, 0, 0); line-height: 1.2; pointer-events: all; width: 100%; height: 100%; white-space: normal; overflow-wrap: normal;">
                                <p style="margin:0px;margin-top:4px;text-align:center;">
                                    <b>
                                        _baseDto
                                    </b>
                                </p>
                                <hr size="1"/>
                                <p style="margin:0px;margin-left:4px;">
                                    + _id: Uuid
                                </p>
                                <p style="margin:0px;margin-left:4px;">
                                    + type: string
                                </p>
                                <p style="margin:0px;margin-left:4px;">
                                    + updatedTimeUtc?: number
                                </p>
                                <hr size="1"/>
                                <p style="margin:0px;margin-left:4px;">
                                    <br/>
                                </p>
                            </div>
                        </div>
                    </div>
                </foreignObject>
                <text x="0" y="622" fill="rgb(0, 0, 0)" font-family="Helvetica" font-size="12px">
                    _baseDto...
                </text>
            </switch>
        </g>
        <path d="M 294.2 68.4 L 414.6 67.2 C 412.65 104.41 417.38 141.67 428.6 177.6 L 302.6 178.8 C 293.26 142.6 290.42 105.34 294.2 68.4 Z" fill="#ffffcc" stroke="none" pointer-events="all"/>
        <path d="M 329.2 60 L 372.6 60 L 374 74.4 L 329.2 75.6 Z" fill="#f62e00" stroke="none" pointer-events="all"/>
        <g transform="translate(-0.5 -0.5)">
            <switch>
                <foreignObject pointer-events="none" width="100%" height="100%" requiredFeatures="http://www.w3.org/TR/SVG11/feature#Extensibility" style="overflow: visible; text-align: left;">
                    <div xmlns="http://www.w3.org/1999/xhtml" style="display: flex; align-items: unsafe center; justify-content: unsafe center; width: 138px; height: 1px; padding-top: 120px; margin-left: 291px;">
                        <div data-drawio-colors="color: #666666; " style="box-sizing: border-box; font-size: 0px; text-align: center;">
                            <div style="display: inline-block; font-size: 17px; font-family: Helvetica; color: rgb(102, 102, 102); line-height: 1.2; pointer-events: all; white-space: normal; overflow-wrap: normal;">
                                TBC:
                                <br/>
                                - Author
                                <br/>
                                - Copyright clause per article?
                            </div>
                        </div>
                    </div>
                </foreignObject>
                <text x="360" y="125" fill="#666666" font-family="Helvetica" font-size="17px" text-anchor="middle">
                    TBC:...
                </text>
            </switch>
        </g>
        <path d="M 1384.2 128.4 L 1504.6 127.2 C 1502.65 164.41 1507.38 201.67 1518.6 237.6 L 1392.6 238.8 C 1383.26 202.6 1380.42 165.34 1384.2 128.4 Z" fill="#ffffcc" stroke="none" pointer-events="all"/>
        <path d="M 1419.2 120 L 1462.6 120 L 1464 134.4 L 1419.2 135.6 Z" fill="#f62e00" stroke="none" pointer-events="all"/>
        <g transform="translate(-0.5 -0.5)">
            <switch>
                <foreignObject pointer-events="none" width="100%" height="100%" requiredFeatures="http://www.w3.org/TR/SVG11/feature#Extensibility" style="overflow: visible; text-align: left;">
                    <div xmlns="http://www.w3.org/1999/xhtml" style="display: flex; align-items: unsafe center; justify-content: unsafe center; width: 138px; height: 1px; padding-top: 180px; margin-left: 1381px;">
                        <div data-drawio-colors="color: #666666; " style="box-sizing: border-box; font-size: 0px; text-align: center;">
                            <div style="display: inline-block; font-size: 17px; font-family: Helvetica; color: rgb(102, 102, 102); line-height: 1.2; pointer-events: all; white-space: normal; overflow-wrap: normal;">
                                change referred documents key(s) to xxxId
                            </div>
                        </div>
                    </div>
                </foreignObject>
                <text x="1450" y="185" fill="#666666" font-family="Helvetica" font-size="17px" text-anchor="middle">
                    change referred d...
                </text>
            </switch>
        </g>
        <rect x="280" y="760" width="200" height="80" fill="rgb(255, 255, 255)" stroke="rgb(0, 0, 0)" pointer-events="all"/>
        <g transform="translate(-0.5 -0.5)">
            <switch>
                <foreignObject pointer-events="none" width="100%" height="100%" requiredFeatures="http://www.w3.org/TR/SVG11/feature#Extensibility" style="overflow: visible; text-align: left;">
                    <div xmlns="http://www.w3.org/1999/xhtml" style="display: flex; align-items: unsafe flex-start; justify-content: unsafe flex-start; width: 202px; height: 80px; padding-top: 760px; margin-left: 280px;">
                        <div data-drawio-colors="color: rgb(0, 0, 0); " style="box-sizing: border-box; font-size: 0px; text-align: left; width: 200px; height: 80px; overflow: hidden;">
                            <div style="display: inline-block; font-size: 12px; font-family: Helvetica; color: rgb(0, 0, 0); line-height: 1.2; pointer-events: all; width: 100%; height: 100%; white-space: normal; overflow-wrap: normal;">
                                <p style="margin:0px;margin-top:4px;text-align:center;">
                                    <b>
                                        ChangeReqDto
                                    </b>
                                </p>
                                <hr size="1"/>
                                + id: Uuid
                                <br/>
                                + doc: {}
                                <br/>
                                <hr size="1"/>
                                <p style="margin:0px;margin-left:4px;">
                                    <br/>
                                </p>
                            </div>
                        </div>
                    </div>
                </foreignObject>
                <text x="280" y="772" fill="rgb(0, 0, 0)" font-family="Helvetica" font-size="12px">
                    ChangeReqDto + id: Uuid...
                </text>
            </switch>
        </g>
        <rect x="280" y="920" width="200" height="110" fill="rgb(255, 255, 255)" stroke="rgb(0, 0, 0)" pointer-events="all"/>
        <g transform="translate(-0.5 -0.5)">
            <switch>
                <foreignObject pointer-events="none" width="100%" height="100%" requiredFeatures="http://www.w3.org/TR/SVG11/feature#Extensibility" style="overflow: visible; text-align: left;">
                    <div xmlns="http://www.w3.org/1999/xhtml" style="display: flex; align-items: unsafe flex-start; justify-content: unsafe flex-start; width: 202px; height: 110px; padding-top: 920px; margin-left: 280px;">
                        <div data-drawio-colors="color: rgb(0, 0, 0); " style="box-sizing: border-box; font-size: 0px; text-align: left; width: 200px; height: 110px; overflow: hidden;">
                            <div style="display: inline-block; font-size: 12px; font-family: Helvetica; color: rgb(0, 0, 0); line-height: 1.2; pointer-events: all; width: 100%; height: 100%; white-space: normal; overflow-wrap: normal;">
                                <p style="margin:0px;margin-top:4px;text-align:center;">
                                    <b>
                                        ChangeReqAckDto
                                    </b>
                                </p>
                                <hr size="1"/>
                                + id: Uuid
                                <br/>
                                + type: string
                                <br/>
                                + ack: string
                                <br/>
                                + message: string
                                <br/>
                                <hr size="1"/>
                                <p style="margin:0px;margin-left:4px;">
                                    <br/>
                                </p>
                            </div>
                        </div>
                    </div>
                </foreignObject>
                <text x="280" y="932" fill="rgb(0, 0, 0)" font-family="Helvetica" font-size="12px">
                    ChangeReqAckDto + id: Uuid...
                </text>
            </switch>
        </g>
        <rect x="280" y="1080" width="200" height="80" fill="rgb(255, 255, 255)" stroke="rgb(0, 0, 0)" pointer-events="all"/>
        <g transform="translate(-0.5 -0.5)">
            <switch>
                <foreignObject pointer-events="none" width="100%" height="100%" requiredFeatures="http://www.w3.org/TR/SVG11/feature#Extensibility" style="overflow: visible; text-align: left;">
                    <div xmlns="http://www.w3.org/1999/xhtml" style="display: flex; align-items: unsafe flex-start; justify-content: unsafe flex-start; width: 202px; height: 80px; padding-top: 1080px; margin-left: 280px;">
                        <div data-drawio-colors="color: rgb(0, 0, 0); " style="box-sizing: border-box; font-size: 0px; text-align: left; width: 200px; height: 80px; overflow: hidden;">
                            <div style="display: inline-block; font-size: 12px; font-family: Helvetica; color: rgb(0, 0, 0); line-height: 1.2; pointer-events: all; width: 100%; height: 100%; white-space: normal; overflow-wrap: normal;">
                                <p style="margin:0px;margin-top:4px;text-align:center;">
                                    <b>
                                        ApiDataResponseDto
                                    </b>
                                </p>
                                <hr size="1"/>
                                + docs: any[]
                                <br/>
                                + version?: number
                                <br/>
                                <hr size="1"/>
                                <p style="margin:0px;margin-left:4px;">
                                    <br/>
                                </p>
                            </div>
                        </div>
                    </div>
                </foreignObject>
                <text x="280" y="1092" fill="rgb(0, 0, 0)" font-family="Helvetica" font-size="12px">
                    ApiDataResponseDto + docs: any[]...
                </text>
            </switch>
        </g>
        <rect x="280" y="1200" width="200" height="80" fill="rgb(255, 255, 255)" stroke="rgb(0, 0, 0)" pointer-events="all"/>
        <g transform="translate(-0.5 -0.5)">
            <switch>
                <foreignObject pointer-events="none" width="100%" height="100%" requiredFeatures="http://www.w3.org/TR/SVG11/feature#Extensibility" style="overflow: visible; text-align: left;">
                    <div xmlns="http://www.w3.org/1999/xhtml" style="display: flex; align-items: unsafe flex-start; justify-content: unsafe flex-start; width: 202px; height: 80px; padding-top: 1200px; margin-left: 280px;">
                        <div data-drawio-colors="color: rgb(0, 0, 0); " style="box-sizing: border-box; font-size: 0px; text-align: left; width: 200px; height: 80px; overflow: hidden;">
                            <div style="display: inline-block; font-size: 12px; font-family: Helvetica; color: rgb(0, 0, 0); line-height: 1.2; pointer-events: all; width: 100%; height: 100%; white-space: normal; overflow-wrap: normal;">
                                <p style="margin:0px;margin-top:4px;text-align:center;">
                                    <b>
                                        ClientDataRequestDto
                                    </b>
                                </p>
                                <hr size="1"/>
                                + version: number
                                <br/>
                                + cms?: boolean
                                <br/>
                                + accessMap?: AccessMap
                                <br/>
                                <hr size="1"/>
                                <p style="margin:0px;margin-left:4px;">
                                    <br/>
                                </p>
                            </div>
                        </div>
                    </div>
                </foreignObject>
                <text x="280" y="1212" fill="rgb(0, 0, 0)" font-family="Helvetica" font-size="12px">
                    ClientDataRequestDto + version: nu...
                </text>
            </switch>
        </g>
        <path d="M 560 1405 L 530 1405.03 Q 520 1405.04 520 1412.52 L 520 1416.26 Q 520 1420 510 1420 L 486.37 1420" fill="none" stroke="rgb(0, 0, 0)" stroke-miterlimit="10" stroke-dasharray="3 3" pointer-events="stroke"/>
        <path d="M 481.12 1420 L 488.12 1416.5 L 486.37 1420 L 488.12 1423.5 Z" fill="rgb(0, 0, 0)" stroke="rgb(0, 0, 0)" stroke-miterlimit="10" pointer-events="all"/>
        <path d="M 840 1405 L 766.37 1405" fill="none" stroke="rgb(0, 0, 0)" stroke-miterlimit="10" stroke-dasharray="3 3" pointer-events="stroke"/>
        <path d="M 761.12 1405 L 768.12 1401.5 L 766.37 1405 L 768.12 1408.5 Z" fill="rgb(0, 0, 0)" stroke="rgb(0, 0, 0)" stroke-miterlimit="10" pointer-events="all"/>
        <rect x="560" y="1360" width="200" height="90" fill="#dae8fc" stroke="#6c8ebf" pointer-events="all"/>
        <g transform="translate(-0.5 -0.5)">
            <switch>
                <foreignObject pointer-events="none" width="100%" height="100%" requiredFeatures="http://www.w3.org/TR/SVG11/feature#Extensibility" style="overflow: visible; text-align: left;">
                    <div xmlns="http://www.w3.org/1999/xhtml" style="display: flex; align-items: unsafe flex-start; justify-content: unsafe flex-start; width: 202px; height: 90px; padding-top: 1360px; margin-left: 560px;">
                        <div data-drawio-colors="color: rgb(0, 0, 0); " style="box-sizing: border-box; font-size: 0px; text-align: left; width: 200px; height: 90px; overflow: hidden;">
                            <div style="display: inline-block; font-size: 12px; font-family: Helvetica; color: rgb(0, 0, 0); line-height: 1.2; pointer-events: all; width: 100%; height: 100%; white-space: normal; overflow-wrap: normal;">
                                <p style="margin:0px;margin-top:4px;text-align:center;">
                                    <b>
                                        ImageFileCollectionDto
                                    </b>
                                </p>
                                <hr size="1"/>
                                <p style="margin:0px;margin-left:4px;">
                                    <span style="background-color: initial;">
                                        + aspectRatio: number
                                    </span>
                                    <br/>
                                </p>
                                <p style="margin:0px;margin-left:4px;">
                                    + files: [ImageFileDto]
                                </p>
                                <hr size="1"/>
                                <p style="margin:0px;margin-left:4px;">
                                    <br/>
                                </p>
                            </div>
                        </div>
                    </div>
                </foreignObject>
                <text x="560" y="1372" fill="rgb(0, 0, 0)" font-family="Helvetica" font-size="12px">
                    ImageFileCollectionDto...
                </text>
            </switch>
        </g>
        <path d="M 560 1515 L 530 1515.03 Q 520 1515.04 520 1505.04 L 520 1460 Q 520 1450 510 1450 L 486.37 1450" fill="none" stroke="rgb(0, 0, 0)" stroke-miterlimit="10" stroke-dasharray="3 3" pointer-events="stroke"/>
        <path d="M 481.12 1450 L 488.12 1446.5 L 486.37 1450 L 488.12 1453.5 Z" fill="rgb(0, 0, 0)" stroke="rgb(0, 0, 0)" stroke-miterlimit="10" pointer-events="all"/>
        <rect x="560" y="1480" width="200" height="70" fill="#dae8fc" stroke="#6c8ebf" pointer-events="all"/>
        <g transform="translate(-0.5 -0.5)">
            <switch>
                <foreignObject pointer-events="none" width="100%" height="100%" requiredFeatures="http://www.w3.org/TR/SVG11/feature#Extensibility" style="overflow: visible; text-align: left;">
                    <div xmlns="http://www.w3.org/1999/xhtml" style="display: flex; align-items: unsafe flex-start; justify-content: unsafe flex-start; width: 202px; height: 70px; padding-top: 1480px; margin-left: 560px;">
                        <div data-drawio-colors="color: rgb(0, 0, 0); " style="box-sizing: border-box; font-size: 0px; text-align: left; width: 200px; height: 70px; overflow: hidden;">
                            <div style="display: inline-block; font-size: 12px; font-family: Helvetica; color: rgb(0, 0, 0); line-height: 1.2; pointer-events: all; width: 100%; height: 100%; white-space: normal; overflow-wrap: normal;">
                                <p style="margin:0px;margin-top:4px;text-align:center;">
                                    <b>
                                        ImageUploadDataDto
                                    </b>
                                </p>
                                <hr size="1"/>
                                <p style="margin:0px;margin-left:4px;">
                                    + fileData: buffer
                                </p>
                                <p style="margin:0px;margin-left:4px;">
                                    + preset: string
                                    <br/>
                                </p>
                                <hr size="1"/>
                                <p style="margin:0px;margin-left:4px;">
                                    <br/>
                                </p>
                            </div>
                        </div>
                    </div>
                </foreignObject>
                <text x="560" y="1492" fill="rgb(0, 0, 0)" font-family="Helvetica" font-size="12px">
                    ImageUploadDataDto...
                </text>
            </switch>
        </g>
        <rect x="840" y="1360" width="200" height="90" fill="#dae8fc" stroke="#6c8ebf" pointer-events="all"/>
        <g transform="translate(-0.5 -0.5)">
            <switch>
                <foreignObject pointer-events="none" width="100%" height="100%" requiredFeatures="http://www.w3.org/TR/SVG11/feature#Extensibility" style="overflow: visible; text-align: left;">
                    <div xmlns="http://www.w3.org/1999/xhtml" style="display: flex; align-items: unsafe flex-start; justify-content: unsafe flex-start; width: 202px; height: 90px; padding-top: 1360px; margin-left: 840px;">
                        <div data-drawio-colors="color: rgb(0, 0, 0); " style="box-sizing: border-box; font-size: 0px; text-align: left; width: 200px; height: 90px; overflow: hidden;">
                            <div style="display: inline-block; font-size: 12px; font-family: Helvetica; color: rgb(0, 0, 0); line-height: 1.2; pointer-events: all; width: 100%; height: 100%; white-space: normal; overflow-wrap: normal;">
                                <p style="margin:0px;margin-top:4px;text-align:center;">
                                    <b>
                                        ImageFileDto
                                    </b>
                                </p>
                                <hr size="1"/>
                                <p style="margin:0px;margin-left:4px;">
                                    + width: number
                                </p>
                                <p style="margin:0px;margin-left:4px;">
                                    + height: number
                                </p>
                                <p style="margin:0px;margin-left:4px;">
                                    + fileName: string
                                </p>
                                <hr size="1"/>
                                <p style="margin:0px;margin-left:4px;">
                                    <br/>
                                </p>
                            </div>
                        </div>
                    </div>
                </foreignObject>
                <text x="840" y="1372" fill="rgb(0, 0, 0)" font-family="Helvetica" font-size="12px">
                    ImageFileDto...
                </text>
            </switch>
        </g>
<<<<<<< HEAD
        <rect x="600" y="598.75" width="230" height="112.5" fill="#fff2cc" stroke="#d6b656" pointer-events="all"/>
        <g transform="translate(-0.5 -0.5)">
            <switch>
                <foreignObject pointer-events="none" width="100%" height="100%" requiredFeatures="http://www.w3.org/TR/SVG11/feature#Extensibility" style="overflow: visible; text-align: left;">
                    <div xmlns="http://www.w3.org/1999/xhtml" style="display: flex; align-items: unsafe flex-start; justify-content: unsafe flex-start; width: 232px; height: 113px; padding-top: 599px; margin-left: 600px;">
                        <div data-drawio-colors="color: rgb(0, 0, 0); " style="box-sizing: border-box; font-size: 0px; text-align: left; width: 230px; height: 113px; overflow: hidden;">
                            <div style="display: inline-block; font-size: 12px; font-family: Helvetica; color: rgb(0, 0, 0); line-height: 1.2; pointer-events: all; width: 100%; height: 100%; white-space: normal; overflow-wrap: normal;">
                                <p style="margin:0px;margin-top:4px;text-align:center;">
                                    <b>
                                        RedirectDto
                                    </b>
                                </p>
                                <hr size="1"/>
                                <p style="border-color: var(--border-color); margin: 0px 0px 0px 4px;">
                                    + redirectType: predefined string
                                </p>
                                <p style="border-color: var(--border-color); margin: 0px 0px 0px 4px;">
                                    + fromSlug: string
                                </p>
                                <p style="margin:0px;margin-left:4px;">
                                    + toSlug?: string
                                </p>
                                <p style="margin:0px;margin-left:4px;">
                                    + toUrl?: string
                                </p>
                                <p style="margin:0px;margin-left:4px;">
                                    <span style="background-color: initial;">
                                    </span>
                                    <br/>
                                </p>
=======
        <rect x="610" y="308.75" width="200" height="112.5" fill="rgb(255, 255, 255)" stroke="rgb(0, 0, 0)" pointer-events="all"/>
        <g transform="translate(-0.5 -0.5)">
            <switch>
                <foreignObject pointer-events="none" width="100%" height="100%" requiredFeatures="http://www.w3.org/TR/SVG11/feature#Extensibility" style="overflow: visible; text-align: left;">
                    <div xmlns="http://www.w3.org/1999/xhtml" style="display: flex; align-items: unsafe flex-start; justify-content: unsafe flex-start; width: 202px; height: 113px; padding-top: 309px; margin-left: 610px;">
                        <div data-drawio-colors="color: rgb(0, 0, 0); " style="box-sizing: border-box; font-size: 0px; text-align: left; width: 200px; height: 113px; overflow: hidden;">
                            <div style="display: inline-block; font-size: 12px; font-family: Helvetica; color: rgb(0, 0, 0); line-height: 1.2; pointer-events: all; width: 100%; height: 100%; white-space: normal; overflow-wrap: normal;">
                                <p style="margin:0px;margin-top:4px;text-align:center;">
                                    <b>
                                        _contentParentDto
                                    </b>
                                </p>
                                <hr size="1"/>
                                <p style="margin:0px;margin-left:4px;">
                                    + imageData: ImageDto
                                </p>
                                <p style="margin:0px;margin-left:4px;">
                                    + tags: Uuid[]
                                </p>
                                <p style="margin:0px;margin-left:4px;"></p>
                                <span class="hljs-attr">
                                    + publishDateVisible
                                </span>
                                :
                                <span class="hljs-built_in">
                                    boolean
                                </span>
                                ;
>>>>>>> bfce13d0
                            </div>
                        </div>
                    </div>
                </foreignObject>
<<<<<<< HEAD
                <text x="600" y="611" fill="rgb(0, 0, 0)" font-family="Helvetica" font-size="12px">
                    RedirectDto...
                </text>
            </switch>
        </g>
        <path d="M 856 544 L 1028 542 C 1025.2 604.06 1031.96 666.18 1048 726 L 868 728 C 854.64 667.73 850.59 605.62 856 544 Z" fill="#ffffcc" stroke="none" pointer-events="all"/>
        <path d="M 906 530 L 968 530 L 970 554 L 906 556 Z" fill="#f62e00" stroke="none" pointer-events="all"/>
        <g transform="translate(-0.5 -0.5)">
            <switch>
                <foreignObject pointer-events="none" width="100%" height="100%" requiredFeatures="http://www.w3.org/TR/SVG11/feature#Extensibility" style="overflow: visible; text-align: left;">
                    <div xmlns="http://www.w3.org/1999/xhtml" style="display: flex; align-items: unsafe center; justify-content: unsafe center; width: 198px; height: 1px; padding-top: 630px; margin-left: 851px;">
                        <div data-drawio-colors="color: #666666; " style="box-sizing: border-box; font-size: 0px; text-align: center;">
                            <div style="display: inline-block; font-size: 17px; font-family: Helvetica; color: rgb(102, 102, 102); line-height: 1.2; pointer-events: all; white-space: normal; overflow-wrap: normal;">
                                When toSlug and toUrl are empty it should redirect to the homepage
                            </div>
                        </div>
                    </div>
                </foreignObject>
                <text x="950" y="635" fill="#666666" font-family="Helvetica" font-size="17px" text-anchor="middle">
                    When toSlug and toUrl ar...
                </text>
            </switch>
        </g>
=======
                <text x="610" y="321" fill="rgb(0, 0, 0)" font-family="Helvetica" font-size="12px">
                    _contentParentDto...
                </text>
            </switch>
        </g>
        <path d="M 810 336.88 L 835 336.89 Q 845 336.9 845 326.9 L 845 300 Q 845 290 855 290 L 873.63 290" fill="none" stroke="rgb(0, 0, 0)" stroke-miterlimit="10" pointer-events="stroke"/>
        <path d="M 878.88 290 L 871.88 293.5 L 873.63 290 L 871.88 286.5 Z" fill="rgb(0, 0, 0)" stroke="rgb(0, 0, 0)" stroke-miterlimit="10" pointer-events="all"/>
        <path d="M 810 393.13 L 835 393.11 Q 845 393.1 845 403.1 L 845 415.6 Q 845 425.6 855 425.6 L 874.23 425.59" fill="none" stroke="rgb(0, 0, 0)" stroke-miterlimit="10" pointer-events="stroke"/>
        <path d="M 879.48 425.59 L 872.48 429.09 L 874.23 425.59 L 872.48 422.09 Z" fill="rgb(0, 0, 0)" stroke="rgb(0, 0, 0)" stroke-miterlimit="10" pointer-events="all"/>
>>>>>>> bfce13d0
    </g>
    <switch>
        <g requiredFeatures="http://www.w3.org/TR/SVG11/feature#Extensibility"/>
        <a transform="translate(0,-5)" xlink:href="https://www.diagrams.net/doc/faq/svg-export-text-problems" target="_blank">
            <text text-anchor="middle" font-size="10px" x="50%" y="100%">
                Text is not SVG - cannot display
            </text>
        </a>
    </switch>
</svg><|MERGE_RESOLUTION|>--- conflicted
+++ resolved
@@ -1,8 +1,4 @@
-<<<<<<< HEAD
-<svg host="65bd71144e" xmlns="http://www.w3.org/2000/svg" xmlns:xlink="http://www.w3.org/1999/xlink" version="1.1" width="2031px" height="1602px" viewBox="-0.5 -0.5 2031 1602" content="&lt;mxfile&gt;&lt;diagram name=&quot;Page-1&quot; id=&quot;oipgpQSY0mMfxfNA5ZNl&quot;&gt;7R1rc5u49td4bvrBGR5+foyTZtu57W6nSXe790tGBoHZYEQFJPH++qsjCczTxjbYuHV3ZmMECEnn6LzPUU+/Xb79RpG/+ExM7PY0xXzr6Xc9TdP0wYT9gZaVaFEno4FosaljyrZ1w4PzL5aNimyNHBMHmQdDQtzQ8bONBvE8bISZNkQpec0+ZhE3+1Uf2bjQ8GAgt9j6l2OGC9k6Gg7WNz5gx17En1ZHU3FnieKn5VSCBTLJa6pJf9/Tbykhofi1fLvFLixfvDDivfuKu8nIKPbCOi88ks9fw4n35/Prp74R/TH636eJ3ddELy/IjeSMe9rIZf3NfBhyuJILMfoRwThnS0Rtx+vpN4r/llz2Q+KzpgFvCvFb2EeuY8NTBhsbpqx13QP7Zcu//DvzuOGWsGe98C4k8S02l3n+cdbm59sWFMYa4078IbX6m+VzmxNqYto3iEvYkG/4stCrfj/d/o73oiTLwH7DSmT/Lxai+vOBj7xDRzBHxrNNSeSZ6ccdzwkd5G78OltBMYDtC/uLrtMs2VcfzS2rVj3E3b/Ln/BJwL96HyIb/ipX3xgJfPczAe8giDyufCzeCELqePbPtDDtY7WLPDviLO8mdbUVyy+rmFnFIERhFMj9SrGJLcfDZgEl5/QcSS+foBvZFZus5kDL5QQXW2EiKFR9PHRCt2qLt//1IFqyx1cn+z6KwkUMW/FbcAErCiOK323ErSPAhgl3pwMNJo+nxQ1MHk6OHqZDTvb1F6aMHfj1X4JB+NHcdYLFHQolsnrRco7pFjYwpweOd4PE3x3owLv4zXfoSizPfcUKdWvEUvhEdpCMuDecCRl9eNfxYX9ccpHvvvM7NzdkhiAoGbZoyRgHujhwhiJCRTmP1WbSq0OxET6ScxjxLrJPQ0ahPbllvZFqmU9qL5iGjoHcG2E9u+NmtZm0pd2Jb84Ie8pyuSHRclzgQhbxQmk5VTV5fY+WjgtG1w/YfcHQKyxJuHThIfbzdeGE+MFHBrz1ShF8CLq7FdBjo9Ety9IMAzhpSMkzTt0xR/PRcJTMIG2ClFZJmAl+SzVJk+RvmCxxyOQnTZF3+/pI2kelibivDWTD69rgylBDtC1StlZdl41IGnntpPe1GZT9kJbQcqvo0nidfPjyxfnv99/R88ev1odPnt0fFECDTRs/yEtCmVhuEw+579etMy4mYFOu7/qZTwSgyBv/wWG4kpBisj3JggS/OeH31O+/2W/leiiv7mC9lPhiFV94bLrf0xfirfEwvl6/x6/iF42IvvDBKpvAGJCIGnIFptJUHLIdgMMNi6eL52DFNiIAxS4KnZesob0MlPLVL8Rhw1sjjppDHE0fZvsQo5ev5TAiGcf+SDI9BZJk4LYPxuwE6/ZhOMjBUFVqwXA7NvRVLYcOAnELXd1Qilapx3x4INg0Zi0/5uGWoWkVQ1sjpBhEo+gpR3VsIlZBkHaiR63jdZqGlbrFYjQ8BRG7VkbJv7EyaoumDcd74EcppNfA/Tt9rwLSeWklBvYawH+n4bs/sFVFLUJ7qJ6IsqnTepRtD0hORwdCshQC6kYIVEFf2QL9/SE3GTcNuboi4vTQndKgYLeNju5NBrXGl/f0YlspaZcRKV2IeCgxaczPRbVt3L3LtE/QMV1shA7xgsTGxhfpPnMTlixjdKuypp7AQxL5LkFmxnIVT+JbcqswgU6C+KytFybCE6vUejEyJnhubaKVB1gvplpN40WiFBzCmTbKrl2gcJ9khMGFyGXjL26JWeXG7BAt89CyhrO122RgiCfmoIwMTLS5PmrKiDnJUoGRPr4e1qMDebWgOTKgdocM4BfMZcA+a0BLAJN8TmE9Ys8MeiLw7UIjYElgsZ7MxHcMv0KH7cTO0YiWFsCMKAIxbwfX+blO1Ypc10QynGROiIv53H7GqVJsRJTRWEOitUDzVOsu0+4Wz7FdFASxeSvnRBvCf7LvVLv4V8aXhOGvGb40zlmep3WF00FrXKlDCQcbMPAMuA/sqTAJhs7P5YnfOq34yAjbE7GeXjF+rhvj0wWGftZq72npzShn9J7UduW3pw0PCgTnA4MDDIm/HIumPyJMHQyC6BwD7hIP/oDaqhgUgzDGBgcXyGUCKwI8tQiVjbbDeoHHuZim+KwrYoL9J48sYvXjTDKAaZIVBszDRMEi8YLFKJSQtBQmsLdg598t32xIvLteEuM58q+BFF4HDHGeV7+TEGtFPEigvUSO98ijee9y2DiuiWnsX3l4yP1Ie69sNEbvgFF5+8qoJkYljc1j1LCAUQ8LErkmYBMjcKbJcwEMkc4WI5TreM+8naMUShQeNgaF49E/EVwyMckzMeVPvi44UokWrn7Ld1J9X5krpqUD/XFh1cDAiM13F9RrAPUmxYiCY+Lew4++hSbhcv7vavLmraj18EL7RZ1+Rsgz42/PwQXmTcB8mIX5oITcJMJxRmLOB640BvIitZlhTgR8igy29li4SvKyy80LcRJys0AvnJsBABi5AarigEciEDaZ+EYQkzGmfy9AUBOky8YeZi0p6iX7TglcThAICiW6WstWMRVDyUfhL3zYI5yUIWPBeyaWxWgkvr4g8aFIPNWzSDxSi7ZIfViGxNPh4Ug80goQ3MlbnheME/hmQhV6aVe6VtOXnoSm1AySrIRF2pm+KQZya5yRXKv2ne7THC+rGY1S7EnPIVdi+t4SZreH+15VGwps6UzgRV1cGQ+PhRd5aBYsPw1FTebDofqD0UY8Kzwfj7Q6ylI5+I1Ybms1LlMv8POTGcC+MG3i4pkVxiqnNEdKuYL+XhHlLiqDLH223eaO64SrbSUZfh5/jFMnF6vzee0tLU7IUwKr8wHPzZdxmiSgSZ52K1pdB7qqJo82ngcUCyBpU080Dwzq+Osgtfx2/+Rw9YxYANfM01J94koVekGOi+ZuYmWMAkyZ8qM8EG5DzL9pcLwVr0YhWaIwMfoEGOLiuBI1R4FQpuBhfG1fcxnBBmcqtzS5BPYO/4lD46JrHa5r5QwGCYqm0XbSlq6VyJgHx/C3IOzGWmdasFWnTQu2tZfqQLX06EsVGxuPv1QlBu6Tiaifsemgs5NRuZwCI19Xq/qcXDKhUlTx4DT4XSuSyQYR9GeKKYmou0MU5RmJXceJXp6qWeY1Gdd0cIwa4F0xK+gClfkT6tqcHZVpVxO+iX9urQ7382i6TNL1wIW61ugE/5HNu2p23UGSs45pOQ4xVPM28trUMG8B30s87VDSxg1IJxdqeKGGF2p4oYZJ4NW4dkpLI/SwQ26SDNZf6GJZJeE4z++XoY2HaJ7dwYoLIdxZR57WzaFohAoW/Q8xoGARSxECbvQFXgF+qkoFDtzzgsIpuIseK0B/cQzsiDfjqspWKbwpi8FqIvMmruXRBeb5LcD0wjNlZifD3UPZxjHnmZoctedXUDsJPIfrv1Vlh2GyG5LH2z5I4zDzd6eZnmXhUYU/fjydN0W88v74oVpb+B83QL/iIl1doF+/MdTzz46AbdmAXaIqiiAm8Z9NJAUZbmKK6I1nIsUR3gL64INl5lbc9DHlEenEAyPF+G4/U0XDM6hNlLpNgE6aYNjPZxjqteOEmpDHx/vUfN0Q24498wYOqQNhGXLIHUM03nMQ8lfaC3/XGgldGJeELpw01F3Ph7onBeeaj1AfdyhS4hHZZ8em2ovJXAdebDigqaNi996njjgezLJ7tUTOSL7GqjnE4zI2Nh2NddRWvGvtmvdNcLG4jxTVel/MW+ZodCsTAnncqTj9hws5MoApSV7GIv/9CrKcYQOSkoOqkEdkVqHMYu5zVgKTlhn3/4FWmasIGdKBjw3HYkwxnWrI+QMfKXQTpLFOsTASRi3lCsJcFQMFPMcxXCCRayg+wWezQJ7pijxrhy25iOR+dzF8HYrbqlIrb1orQW6tiSoQkzLPUV5oW8tdHhR6qBTSBslqxRgw3LRKW4WbLca/uO1AGWicS2ya5g/KqJvtl++oX6ha2ZwsNemQ0fKWEYfWi1aKQnjePPATDm4S46Nk4HDqa6nOWP5a1bGo215dQsUK+oeVLlYba9NrpXlbL1wxvz9YN9/2GYODJQ5HGM/g7Z1eNWcrsEdvXajOiMbn5aBrR8GvKRmpTZwGNK22PFaK63mHWxVMH5PcH9MJjCgIpKxe0y4kqhYhLt1wgckmsuIC4SSgl+QM8Rpb6RoxMhEoud1L6jisc5DiOkhxfaNgnSUkyslUDXPd8oWSOettxQUuzCfL5bw4vYn3HmKbyEJLon4Sl80utUsO3zqTvOFjUKZUjEq2jt5EvRq11Fm9wVpWlLwOy7HJCV97nYKg6i1ZpQre4HqHE+0hR8XT6oIc9SSJ0IzpYRfjVF7iqhS3Doqe6sKi/XpiS/4cAHVSU2xpwl+qKpspbacKpeS47P29omzmgFtPBmr+tLr6C98hT/XT/BypLJDEJ6dE6W3dNs09BRVq81E+HvlQ2t18dJb4W2jscBL2hcR3QTNV6+YHNXHEg6oU69g+zm5LFUiwq99EjOTT8nu3xF9RPjymkLlIaGY+VxoRQAlgdtHHGpAJcrUh+nqJUFBeTbIJQ7iqFL3TwgzGWaGFqSgzaxIjWmJevUt5xqsrcIIInf3t7Q0MdxdEaDYUuF9m02oTD6qjyE9kWf+KfxzfuF4mZNSwrG+1Nl9Ycme0rtrG4ibc6KrSOY8V21c3xvN5bK0q0Xu7r+l5P0dXECTpahfXzzns5kFdG0ojxbdVpUMnw974DhRc/IoDn3ita/XljE/6WZG3ApdufS8tgzj37pbrs5fN1s3NNjpmBJqqdKj4z63rsKfFdvsR4dZL4m7aMlv2S1lgwzJIdlou6HM7JzUYU/wMKCU7uElaLru107t1XPcYnEZ2a3yU6KHuhWzawn5ZC9vcC5l8icqlz/gUYulhawqDFBBO4GeI3cX7QmCfVRkUVyVZqrazOBLbalyLKW9DbfKUgWI49Ml4UcVh92fl0WnJb44gGjz8CifDVvhJOlJxBAbLWEgSpzhcQxVgmXHzdxJ058VeT1IVJJ/AMa1reGrEF6Tq3eHHWw/R2Yf1aN1nyFrHmMY3n1enYlrM2TGMmGCKIya4IhNZ1mYXeOMD8CkOANfqmAe7t4QXwr0n4VaVunaPRgK1Sk6jPb2seZYEQ4KrXsBM41+PEeNEnwdq+fsO5T0uxOksiJOWz9s7qlSpdyiW8Ss2HcrUvdORpiOcSDXjkqmYaN16BTVpy5FGb1GyfHAj+2QhlCERn78/4Qi+UfdUA2jB1JJ3FBxkXek0Ta99tFmBgJeQ+WqBMx81Opxcj0tKFuklZL2ho81Uvais/iVOZZb7B7y8ZoLMcZYhXvohzMTJng0tKVZPBgmKVL8FG5bPCwDnYP4rRgsehDBavuBsTRlgn0Pn2SUlQADWtnNY3M/ExPDE/wE=&lt;/diagram&gt;&lt;/mxfile&gt;">
-=======
 <svg host="65bd71144e" xmlns="http://www.w3.org/2000/svg" xmlns:xlink="http://www.w3.org/1999/xlink" version="1.1" width="2031px" height="1601px" viewBox="-0.5 -0.5 2031 1601" content="&lt;mxfile&gt;&lt;diagram name=&quot;Page-1&quot; id=&quot;oipgpQSY0mMfxfNA5ZNl&quot;&gt;7R3bcqO48mtcJ/PgFJf49hgnk52pk9lNTTJ7ds9LSgaBmWDECEji/fpVS+JqsLGNbTzDbNXGCIFEd6u71Tf19JvF+28U+fMvxMRuT1PM955+29M0bTLS2R9oWYoWdTRRRYtNHVO2pQ2Pzj9YNiqyNXJMHOQ6hoS4oePnGw3iedgIc22IUvKW72YRNz+qj2y80vBoIHe19X+OGc5l63Bwld74hB17Hg+tDifizgLFveWnBHNkkrdMk/6xp99QQkLxa/F+g10AXwwY8dxdxd1kZhR7YZ0HnsiXr+HY+/Pl7b5vRH8M/38/tvuaeMsrciP5xT1t6LL3TX2YcriUgBj+iGCe0wWituP19GvFf08u+yHxWdMVbwrxe9hHrmNDL4PNDVPWmr6B/bLlXz7OLG64IayvF96GJL7FvmVW7M7a/GLbnMJcY9qJB1Krxyz/thmhJqZ9g7iETfmag4Ve9PvZ9g/8LUoCBvYbIJH/vwBE9fCBj7x9ZzBDxotNSeSZ2e6O54QOcteOziAoJrAZsL8onKbJuvpsboBa9RS3H5f38EnAR70LkQ1/lYtvjAV++JmQtxdGnpY+Fk8EIXU8+2cCzOGp2kWeHXGRd5252kjlHRRzUAxCFEaBXK8Um9hyPGyukOSMniPr5R/oRnbFIqs50XI9wcVWmCgKVYOHTuhWLfHDjx5EC9Z9ebLxURTOY9yK30IKWFEYUfxhLW0dATdMuTsdajB5Oi1tYPJ4cvIwHXKy0V/ZZmzP0X8JAeFHM9cJ5rcolMTqRYsZphvEwIzuOd81Gn97sAPP4nffoUsBnrsKCLVrxlL5RHaQzLg3mAodfXDb8ml/XnCV7671K7cwZUYgKJm2aMkZB9o4cUYiYovSfmhvo0k0ZGLZUfbUm6mWG1J7xTR0DOReC1vULTdSTaVl6laMOSWsl+Vys5zluMDTLeKF0g6pavL6Di0cF0yYn7D7iuGtAJJw4UIn9vNt7oT40UcGPPVGEQwEr7sR2GOz0S3L0gwD5FJIyQvO3DGHs+FgmHxB1qAnbXzwJfg90yQNfL9hssAh00Y0Rd7t60NpbZQG1752JRveUvMlIw3RNs9YLnVdNiJpMrWTt6dGRfZD2hXLbYwL42386eHB+e9fv6OXz1+tT/ee3b9aQQ02bfwoLwllSq5NPOR+TFunXOhiU8I37XNPAIu88TsOw6XEFNOUSR4l+N0J/8r8/pv9Vi4H8uoW4KXEF8v4wmOf+1f2IvMUXKaP8av4OSOir3yuyjosBiSihgTARNpdQ7YAcNxNHYlGgM5aZFPsotB5zZuoy9AmH30gDptLSiRqgUg0fZB/h5iqfCzF/jWlaJnp5kOHYN1AWmEgdZA3UW96oD8aFMhPzCElxgQsu9Pn5BT0maOZXYh1Kzo7PEldFTGt1CKpzcTJaKJAnWLRtIE646kdlDzlrI7NP5vghQen6yz/LPVvxWR4Cp56qQyTfyNlWGs97EA0g9EO9FGK6RS5f2fvVWC6qCjFyE4R/HcWv7sjW1XUVWwP1BNxNnVSj7PtgMnJcE9MlmJAXYuBKuwrG7C/O+bGjas5dbXTyb4r5Yg65c5sUGu7FrnDwihl7eNea0IXSmwTs3PZVTfup2UbX9jeutgIHeIFibGMA+kudxNAlrOeVZlFT+DqiHyXIDNngoo/4ltya+UDWoniszacmAiPrVLDydAY45m1jlfuYTiZaDXtJsmmYB/JtFZ3bQOHu5ehAh2TywdS3BCzyh/ZIl7moUUNr2m72cAAj82rMjYw1mb6sCn76TjPBYb66HJQjw8UtwXNsQG1PWwAv2KuA/ZZA1oAmmQ/hb0Re2bQExFsHY8AkACwns3ECQy/QoetxNbxiAMBwIwoAjVvCx/4uX6qFbmuiWRcyIwQF/Nv+xk/lWIjoozHGpKsBZlnWrf57HbJHNtFQRCbtwr+uwH8J9+daRf/yuSSMPw1I5dGBcvzpK5yenUwqdSizIE1FHgG0gfWVJhENRe/5ZnfOq36yBjbM7Ge3zB+qRus0waBftbb3tPym2HB6D2uHUVwuN3w1QrD+cTwAFPiD8eq6Y8IUweDIjrDQLvEgz+wbVUMikEZY5ODC+QyhRUBnVqEykbbYW+B7lxNU3z2KmKC/adILAL6cUoY4DRJ7wLhYaJgnnjBYhJKWFqGEthTsPJvF+82ZNBdLojxEvmXwAovA0Y4L8vfSYi1VTpIsL1AjvfEw3JvC9Q4qklp7F95ZMrdUPuorDVGb0FRRfvKsCZFJY3NU9RghaIe5yRyTaAmxuBMkwf1GyIvLSYo1/FeeDsnKZRseNgcFE5H3yO4ZGqSZ2LKe77NOVGJFr79ls9k3n1hLtkuHfiPC1ADAyM2P3Sk1wDpjVcjCo5Je48/+hYah4vZP8vxu7ek1uMr7a/u6aeEvDD59hJ0OG8C54M8zq9K2E2iHOc05mLgSmMoX+U2U8yZgE+RwWCPhaukqLtcvxInYTdz9MqlGSCAsRvgKg54JAJhk4lvBDEbY/vvOShqgnXZ2MOsJcO95LszCpcTBIJDiVelulXMxVAyKPyFgT3CWRky5vzNxLIYj8SXHRHvS8QTPU/EQ3XVFqkPyoh4MtifiEuDkfT27PoemAjt3BEy9pzBIs2MXZOTeIZGmZMEUmuFDVC/7gZopF0eau2pw1V9NZoFBnX81NNeFB/3DpcxxAKc5npLGcAlA3pFjotmbrJVigJMGQdXHgnfCBWfNDj9ikejkCxQmGiuAQbnPie9GQqERIDO+NK+5EqwDRZhri67BJYQ/4lDoxMY+wuMgtaTUGiWaseHEhhJhNLegYi95kOlYtGZi7iXkd/Hj0TTtDMDVbxjOj6oSnbpJ1M5vmDTQWenc4CCsICZpxrCl+RSUy5ETjHnwR8OoqEcrBxCu5SwiLpbhIKckcp1nBCsiZoXXuNRTZVr2IDsikVBG7jMn5Blf3Zc5kCLSlgaROdFnVo1P1H4BHnzwA6chtAK+SObN0fOtpVIztoxdxxmqCZpJttyw1i930s9bVHk6TVoJx037Lhhxw07bph4j0e143Ib4YctMnvnqL7ji2V1DeNkhV+GN+6z82wPVXSMcOs98qRuIGgjXHDV/xAjCoBYShBwoy/oCuhTVSpo4I6XN8zgXbyxAvWdY2BLuhlVlefI0E2ZI7mJ8OE4IbkNwvNbgGknM2V6CqPdfcXGMb8z83HUnl1AAQjwHKZ/q4ogwseuyYA7dFnv/czfrRZ6loWHFb740WTWFPMqJuUN1NrK/6gB/hVXGmkD//qNkZ5/dgxswwJsE1dRBDOJ/6xjKchwE1NEbzQVeRrwFPAHHywzN+KmjykPqyMeGClGt7uZKhr+gtpMqd0M6KRZEv1imoSuHdMqMdqlcF0GvisFnDzzGo7MAWUZEuEcQzTecRTyRxLNOlduqJcth6PVrIeThDFkH9s7dCGuobixMJgMwDh4lRy9YLlKy+ZsKGe3Q5mcUYtCJZ6QfXZy6kCKdhiXBG4iNvN8Ptt3PPjK9mVEn8zud0aaPVbNAR6VCdDJcKSjQ0XZqsf0csbvyLDLj6tpX5x+b2Q+BY94FacgcPVKhk4luV9YpA9eQJIYrHxScmAH8ohMypBJYH0uxOCjZcLif6BVpnpAglngY8OxmDjOZmpwwcRnCq8JslSnWBgJc5pyAQG2ioECniISzpFI1RBD8K+ZI890RZqaw0DO2VXwoTO57UvbqlIr7UwrIW6tiSTacZnPqqguphqfB3mylerhVQKtmAIG66C0UavaYHaM2/ZUvkZKHgOTYonzukWJiy/qrxT9ak6JG7fIXHrDmMPBa36JOkLeLPAT1cEkxmepOcDpd6WCu/yxquPhNj26gIRf+oeVrfUX7+PT7fqmt3CTwN3eVoFNwxgcLXEgxGgKT2/1qDldgiV8I6Bao5Ofl2vwMKaFmpqR2sQ5DpNqm2flPqHo6qvC6VOSdWQ6gREFgdwk1LRIiaIPiGs3XGGyiUxYJZwF9JJsJV6iJJtiL1OQktu9JA02zX6Ky0jE5SGCND9JZONXTTNteaBkxt625AoX5h/L9bw4sYq/PcQ2kXUqRPkJrpt1qd/7L51x0eJyVZa7NyxZOnoT6f5xTeY2yO9nSfxTpv931piipK8U83vFC7UBaL+euCyW71XHNcVlEx5CVSnZWrW1sHyBu9/dKcp6zruxoH/zh8zUB3yLfLPPs3PkssASn52SzdZRKsuF1ad5H37wyIeKrOaTs8DfQmOLkyg7Ft+GHVFtW3ETlZlVZbX83NP0pnTjAvbca3GMc+m9G+IvKZ8e2wi4SOwIfL5ZQYAlwFm3D2hAJyhUQ+jrJUpBeRGoJgywqrLqjhXmFy4KLUxFdTiTGNEC86PKlBe8vADju9grvr+/g8GoI4Rmg1/7ZbaUQ9JBddz0iSy6X/GP4xt1y5SMGhbdjVbOTiS3ZtdV20jZhPtWVVrnKWHr6tp4OY+lVaV6b/ZxvOzmYAmCJEGrczmcw2q+qmtDaaRmpqq06EC3a9+B472+4sAn3sF39eWCT/r3kLcEV2J97yDDOPcqlu9nu8XWzsU2rFtgsBnR2aJyNzeuw3qL5fYjwgcv6rluyWxYL2UO9UWQrLRClONmSWowofgFSEq+4Dpp6VZrq1frqG71+kZWa3wC2L7uhXyg/m5x+pvcC7kMgUrQ52P2JYw2xuxLBeEEfoadzmDPYGAXqFytQkU91nHmiW01rj5UtKE2F++mtumYy4ozas/Ko3MgvzmCKOTwKxzoVuEnaUmNDZgsnEFccvJwd1xv8+L1NMf1FlKCa5/W24gvSNXbI49HhxDIWvsFstYyoZE/E/ysBEbMMMVZ53wjE1nWehd44xPwKQ6A1uqYB9sHwo5x78i4VaX2wQqNcO5VL/7pdc2zZBgSXfUCZhofPSaMEw0P3PL3LQpadMzpLJiTVswXO65W2SJ3Zhw4/sDBeZYMitfHTVUazm3zH3KE8EZkBxnPbM6Nc5Kc85xtwJCnXacPz93vQR+FIS19X4kJ249mrhPMGZjxn07g8BSacnuA2IvXmsAsctzwGRKXi5PYUEagbJbtYmtNaFCFQ+H6qq5C9ZSantpGjqdSNW2HHTA3OiVb0bTPPQEk8MbvOAyXEtBwsFSvdN+cD5OvW3CmECe/seCMEdHXJJCudKO7WzkaUaWlcZNt8einokyqm+usFl0WDZp6tV0MJwcim1FdsrlUFD1POvpA34Z2+K0HTB0GKhDATRNU9UGNzfsFCtu3/kS/VLXBbpRWJNm+Wiw3ujPpsUtKQHSk3SHG9QsxMfT4Fw==&lt;/diagram&gt;&lt;/mxfile&gt;">
->>>>>>> bfce13d0
     <defs/>
     <g>
         <rect x="280" y="200" width="200" height="330" fill="#fff2cc" stroke="#d6b656" pointer-events="all"/>
@@ -113,19 +109,11 @@
                 </text>
             </switch>
         </g>
-<<<<<<< HEAD
-        <path d="M 480 655 L 510 655.03 Q 520 655.04 520 645.04 L 520 431.91 Q 520 421.91 530 421.9 L 553.63 421.88" fill="none" stroke="rgb(0, 0, 0)" stroke-miterlimit="10" pointer-events="stroke"/>
-        <path d="M 558.88 421.88 L 551.89 425.38 L 553.63 421.88 L 551.88 418.38 Z" fill="rgb(0, 0, 0)" stroke="rgb(0, 0, 0)" stroke-miterlimit="10" pointer-events="all"/>
-        <path d="M 480 655 L 510 655.03 Q 520 655.04 520 645.04 L 520 325.04 Q 520 315.04 510 315.03 L 486.37 315.01" fill="none" stroke="rgb(0, 0, 0)" stroke-miterlimit="10" pointer-events="stroke"/>
-        <path d="M 481.12 315 L 488.12 311.51 L 486.37 315.01 L 488.11 318.51 Z" fill="rgb(0, 0, 0)" stroke="rgb(0, 0, 0)" stroke-miterlimit="10" pointer-events="all"/>
-        <path d="M 480 655 L 510 655.03 Q 520 655.04 520 665.04 L 520 1112.52 Q 520 1122.52 530 1122.52 L 553.63 1122.5" fill="none" stroke="rgb(0, 0, 0)" stroke-miterlimit="10" pointer-events="stroke"/>
-=======
         <path d="M 480 655 L 510 655 Q 520 655 520 645 L 520 375 Q 520 365 530 365 L 603.63 365" fill="none" stroke="rgb(0, 0, 0)" stroke-miterlimit="10" pointer-events="stroke"/>
         <path d="M 608.88 365 L 601.88 368.5 L 603.63 365 L 601.88 361.5 Z" fill="rgb(0, 0, 0)" stroke="rgb(0, 0, 0)" stroke-miterlimit="10" pointer-events="all"/>
         <path d="M 480 655 L 510 655 Q 520 655 520 645 L 520 325 Q 520 315 510 315 L 486.37 315" fill="none" stroke="rgb(0, 0, 0)" stroke-miterlimit="10" pointer-events="stroke"/>
         <path d="M 481.12 315 L 488.12 311.5 L 486.37 315 L 488.12 318.5 Z" fill="rgb(0, 0, 0)" stroke="rgb(0, 0, 0)" stroke-miterlimit="10" pointer-events="all"/>
         <path d="M 480 655 L 510 655 Q 520 655 520 665 L 520 1112.5 Q 520 1122.5 530 1122.5 L 553.63 1122.5" fill="none" stroke="rgb(0, 0, 0)" stroke-miterlimit="10" pointer-events="stroke"/>
->>>>>>> bfce13d0
         <path d="M 558.88 1122.5 L 551.88 1126 L 553.63 1122.5 L 551.88 1119 Z" fill="rgb(0, 0, 0)" stroke="rgb(0, 0, 0)" stroke-miterlimit="10" pointer-events="all"/>
         <path d="M 100 610 L 100 558.87" fill="none" stroke="rgb(0, 0, 0)" stroke-miterlimit="10" pointer-events="stroke"/>
         <path d="M 100 553.62 L 103.5 560.62 L 100 558.87 L 96.5 560.62 Z" fill="rgb(0, 0, 0)" stroke="rgb(0, 0, 0)" stroke-miterlimit="10" pointer-events="all"/>
@@ -349,15 +337,7 @@
                 </text>
             </switch>
         </g>
-<<<<<<< HEAD
-        <path d="M 560 365.63 L 530 365.58 Q 520 365.57 520 375.57 L 520 437.48 Q 520 447.48 510 447.48 L 486.37 447.5" fill="none" stroke="rgb(0, 0, 0)" stroke-miterlimit="10" stroke-dasharray="3 3" pointer-events="stroke"/>
-        <path d="M 481.12 447.5 L 488.12 444 L 486.37 447.5 L 488.12 451 Z" fill="rgb(0, 0, 0)" stroke="rgb(0, 0, 0)" stroke-miterlimit="10" pointer-events="all"/>
-        <path d="M 760 393.75 L 770 393.79 Q 780 393.83 780 383.83 L 780 320 Q 780 310 770 310 L 550 310 Q 540 310 540 300 L 540 250 Q 540 240 546.82 240 L 553.63 240" fill="none" stroke="rgb(0, 0, 0)" stroke-miterlimit="10" pointer-events="stroke"/>
-        <path d="M 558.88 240 L 551.88 243.5 L 553.63 240 L 551.88 236.5 Z" fill="rgb(0, 0, 0)" stroke="rgb(0, 0, 0)" stroke-miterlimit="10" pointer-events="all"/>
-        <rect x="560" y="337.5" width="200" height="112.5" fill="#fff2cc" stroke="#d6b656" pointer-events="all"/>
-=======
         <rect x="880" y="400" width="200" height="72.5" fill="#fff2cc" stroke="#d6b656" pointer-events="all"/>
->>>>>>> bfce13d0
         <g transform="translate(-0.5 -0.5)">
             <switch>
                 <foreignObject pointer-events="none" width="100%" height="100%" requiredFeatures="http://www.w3.org/TR/SVG11/feature#Extensibility" style="overflow: visible; text-align: left;">
@@ -640,11 +620,7 @@
                 </text>
             </switch>
         </g>
-<<<<<<< HEAD
-        <path d="M 560 220 L 530 220 Q 520 220 520 230 L 520 272.52 Q 520 282.52 510 282.52 L 486.37 282.5" fill="none" stroke="rgb(0, 0, 0)" stroke-miterlimit="10" stroke-dasharray="3 3" pointer-events="stroke"/>
-=======
         <path d="M 610 336.88 L 555 336.9 Q 545 336.9 545 326.9 L 545 292.5 Q 545 282.5 535 282.5 L 486.37 282.5" fill="none" stroke="rgb(0, 0, 0)" stroke-miterlimit="10" stroke-dasharray="3 3" pointer-events="stroke"/>
->>>>>>> bfce13d0
         <path d="M 481.12 282.5 L 488.12 279 L 486.37 282.5 L 488.12 286 Z" fill="rgb(0, 0, 0)" stroke="rgb(0, 0, 0)" stroke-miterlimit="10" pointer-events="all"/>
         <rect x="880" y="270" width="200" height="80" fill="#e1d5e7" stroke="#9673a6" pointer-events="all"/>
         <g transform="translate(-0.5 -0.5)">
@@ -1112,38 +1088,6 @@
                 </text>
             </switch>
         </g>
-<<<<<<< HEAD
-        <rect x="600" y="598.75" width="230" height="112.5" fill="#fff2cc" stroke="#d6b656" pointer-events="all"/>
-        <g transform="translate(-0.5 -0.5)">
-            <switch>
-                <foreignObject pointer-events="none" width="100%" height="100%" requiredFeatures="http://www.w3.org/TR/SVG11/feature#Extensibility" style="overflow: visible; text-align: left;">
-                    <div xmlns="http://www.w3.org/1999/xhtml" style="display: flex; align-items: unsafe flex-start; justify-content: unsafe flex-start; width: 232px; height: 113px; padding-top: 599px; margin-left: 600px;">
-                        <div data-drawio-colors="color: rgb(0, 0, 0); " style="box-sizing: border-box; font-size: 0px; text-align: left; width: 230px; height: 113px; overflow: hidden;">
-                            <div style="display: inline-block; font-size: 12px; font-family: Helvetica; color: rgb(0, 0, 0); line-height: 1.2; pointer-events: all; width: 100%; height: 100%; white-space: normal; overflow-wrap: normal;">
-                                <p style="margin:0px;margin-top:4px;text-align:center;">
-                                    <b>
-                                        RedirectDto
-                                    </b>
-                                </p>
-                                <hr size="1"/>
-                                <p style="border-color: var(--border-color); margin: 0px 0px 0px 4px;">
-                                    + redirectType: predefined string
-                                </p>
-                                <p style="border-color: var(--border-color); margin: 0px 0px 0px 4px;">
-                                    + fromSlug: string
-                                </p>
-                                <p style="margin:0px;margin-left:4px;">
-                                    + toSlug?: string
-                                </p>
-                                <p style="margin:0px;margin-left:4px;">
-                                    + toUrl?: string
-                                </p>
-                                <p style="margin:0px;margin-left:4px;">
-                                    <span style="background-color: initial;">
-                                    </span>
-                                    <br/>
-                                </p>
-=======
         <rect x="610" y="308.75" width="200" height="112.5" fill="rgb(255, 255, 255)" stroke="rgb(0, 0, 0)" pointer-events="all"/>
         <g transform="translate(-0.5 -0.5)">
             <switch>
@@ -1172,36 +1116,10 @@
                                     boolean
                                 </span>
                                 ;
->>>>>>> bfce13d0
-                            </div>
-                        </div>
-                    </div>
-                </foreignObject>
-<<<<<<< HEAD
-                <text x="600" y="611" fill="rgb(0, 0, 0)" font-family="Helvetica" font-size="12px">
-                    RedirectDto...
-                </text>
-            </switch>
-        </g>
-        <path d="M 856 544 L 1028 542 C 1025.2 604.06 1031.96 666.18 1048 726 L 868 728 C 854.64 667.73 850.59 605.62 856 544 Z" fill="#ffffcc" stroke="none" pointer-events="all"/>
-        <path d="M 906 530 L 968 530 L 970 554 L 906 556 Z" fill="#f62e00" stroke="none" pointer-events="all"/>
-        <g transform="translate(-0.5 -0.5)">
-            <switch>
-                <foreignObject pointer-events="none" width="100%" height="100%" requiredFeatures="http://www.w3.org/TR/SVG11/feature#Extensibility" style="overflow: visible; text-align: left;">
-                    <div xmlns="http://www.w3.org/1999/xhtml" style="display: flex; align-items: unsafe center; justify-content: unsafe center; width: 198px; height: 1px; padding-top: 630px; margin-left: 851px;">
-                        <div data-drawio-colors="color: #666666; " style="box-sizing: border-box; font-size: 0px; text-align: center;">
-                            <div style="display: inline-block; font-size: 17px; font-family: Helvetica; color: rgb(102, 102, 102); line-height: 1.2; pointer-events: all; white-space: normal; overflow-wrap: normal;">
-                                When toSlug and toUrl are empty it should redirect to the homepage
-                            </div>
-                        </div>
-                    </div>
-                </foreignObject>
-                <text x="950" y="635" fill="#666666" font-family="Helvetica" font-size="17px" text-anchor="middle">
-                    When toSlug and toUrl ar...
-                </text>
-            </switch>
-        </g>
-=======
+                            </div>
+                        </div>
+                    </div>
+                </foreignObject>
                 <text x="610" y="321" fill="rgb(0, 0, 0)" font-family="Helvetica" font-size="12px">
                     _contentParentDto...
                 </text>
@@ -1211,7 +1129,6 @@
         <path d="M 878.88 290 L 871.88 293.5 L 873.63 290 L 871.88 286.5 Z" fill="rgb(0, 0, 0)" stroke="rgb(0, 0, 0)" stroke-miterlimit="10" pointer-events="all"/>
         <path d="M 810 393.13 L 835 393.11 Q 845 393.1 845 403.1 L 845 415.6 Q 845 425.6 855 425.6 L 874.23 425.59" fill="none" stroke="rgb(0, 0, 0)" stroke-miterlimit="10" pointer-events="stroke"/>
         <path d="M 879.48 425.59 L 872.48 429.09 L 874.23 425.59 L 872.48 422.09 Z" fill="rgb(0, 0, 0)" stroke="rgb(0, 0, 0)" stroke-miterlimit="10" pointer-events="all"/>
->>>>>>> bfce13d0
     </g>
     <switch>
         <g requiredFeatures="http://www.w3.org/TR/SVG11/feature#Extensibility"/>
