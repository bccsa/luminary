<script setup lang="ts">
import ContentTile from "@/components/content/ContentTile.vue";
import { ArrowLeftCircleIcon, ArrowRightCircleIcon } from "@heroicons/vue/24/solid";
import { computed, ref, watch } from "vue";
import { useResizeObserver } from "@vueuse/core";
import { DocType, db, type TagDto, type Uuid, type QueryOptions as options } from "luminary-shared";

type Props = {
    tag?: TagDto;
    title?: string;
    queryOptions: options;
    showPublishDate?: boolean;
    currentContentId?: Uuid;
    hideTitle?: boolean;
};
const props = withDefaults(defineProps<Props>(), {
    showPublishDate: true,
    hideTitle: false,
});

const taggedDocs = db.contentWhereTagAsRef(props.tag?._id, props.queryOptions);

const currentContent = computed(() => {
    return taggedDocs.value.filter((doc) => doc._id !== props.currentContentId);
});

const tagContent = props.tag
    ? db.whereParentAsRef(props.tag._id, DocType.Tag, props.queryOptions.languageId, [])
    : ref([]);

const tagTitle = ref(props.title);
const tagSummary = ref("");

watch(tagContent, () => {
    if (props.title) {
        tagTitle.value = props.title;
        return;
    }

    if (tagContent.value.length > 0) {
        tagTitle.value = tagContent.value[0].title;
        tagSummary.value = tagContent.value[0].summary || "";
        return;
    }

    tagTitle.value = "No translation found";
});

watch(currentContent, () => {
    if (currentContent.value.length > 0) {
        return;
    }
    tagTitle.value = "Content Unavailable in Selected Language.";
    tagSummary.value =
        "We are currently working on providing content in your preferred language. In the meantime, feel free to explore available content in other languages.";
});

const spinLeft = () => {
    if (scrollElement.value) scrollElement.value.scrollLeft -= 100;
};
const spinRight = () => {
    if (scrollElement.value) scrollElement.value.scrollLeft += 100;
};

const showLeftSpin = ref(false);
const showRightSpin = ref(false);

const scrollElement = ref<HTMLElement | null>(null);
const scrollContent = ref<HTMLElement | null>(null);

const setSpinBtnVisibility = () => {
    if (scrollElement.value === null) return;

    if (scrollElement.value.scrollWidth <= scrollElement.value.clientWidth) {
        showLeftSpin.value = false;
        showRightSpin.value = false;
        return;
    }

    // Check if the browser is in portrait mode, indicating that a mobile device is being used
    if (window.matchMedia("(orientation: portrait)").matches) {
        showLeftSpin.value = false;
        showRightSpin.value = false;
        return;
    }

    const scrollRight =
        scrollElement.value.scrollWidth -
        scrollElement.value.clientWidth -
        scrollElement.value.scrollLeft;
    const scrollLeft = scrollElement.value.scrollLeft;

    if (scrollLeft > 20) showLeftSpin.value = true;
    if (scrollLeft < 5) showLeftSpin.value = false;
    if (scrollRight > 20) showRightSpin.value = true;
    if (scrollRight < 5) showRightSpin.value = false;
};

useResizeObserver(scrollContent, setSpinBtnVisibility);
</script>

<template>
    <div :class="['select-none', { 'mb-5  bg-yellow-500/5 pb-1 pt-3': tag?.pinned }]">
<<<<<<< HEAD
        <h2 v-if="!hideTitle" class="truncate px-6">
=======
        <h2 class="w-screen truncate text-wrap px-6">
>>>>>>> f189c910
            {{ tagTitle }}
            <span class="text-sm text-zinc-500 dark:text-slate-200">
                {{ tagSummary }}
            </span>
        </h2>

        <div class="relative">
            <div class="group absolute left-0 top-0 h-full cursor-pointer px-6" @click="spinLeft()">
                <ArrowLeftCircleIcon
                    v-if="showLeftSpin"
                    class="mt-7 h-10 w-10 text-zinc-100 opacity-80 group-hover:opacity-90 md:mt-10 md:h-14 md:w-14"
                    @click="spinLeft()"
                />
            </div>
            <div
                class="group absolute right-0 top-0 h-full cursor-pointer px-6"
                @click="spinRight()"
            >
                <ArrowRightCircleIcon
                    v-if="showRightSpin"
                    class="mt-7 h-10 w-10 text-zinc-100 opacity-80 group-hover:opacity-90 md:mt-10 md:h-14 md:w-14"
                />
            </div>

            <div
                ref="scrollElement"
                class="flex overflow-x-scroll py-2 scrollbar-hide"
                @scroll="setSpinBtnVisibility"
            >
                <div ref="scrollContent" class="flex flex-row gap-4 px-6">
                    <ContentTile
                        v-for="content in currentContent"
                        :key="content._id"
                        :content="content"
                        :show-publish-date="showPublishDate"
                    />
                </div>
            </div>
        </div>
    </div>
</template><|MERGE_RESOLUTION|>--- conflicted
+++ resolved
@@ -101,11 +101,7 @@
 
 <template>
     <div :class="['select-none', { 'mb-5  bg-yellow-500/5 pb-1 pt-3': tag?.pinned }]">
-<<<<<<< HEAD
         <h2 v-if="!hideTitle" class="truncate px-6">
-=======
-        <h2 class="w-screen truncate text-wrap px-6">
->>>>>>> f189c910
             {{ tagTitle }}
             <span class="text-sm text-zinc-500 dark:text-slate-200">
                 {{ tagSummary }}
