--- conflicted
+++ resolved
@@ -52,7 +52,6 @@
     });
 
     it("navigates to the correct route on click", async () => {
-<<<<<<< HEAD
         const routes = [{ path: "/:slug", name: "post", component: SingleContent }];
 
         const router = createRouter({
@@ -60,13 +59,10 @@
             routes,
         });
 
-=======
->>>>>>> a9f3f689
         const wrapper = mount(ContentTile, {
             props: {
                 content: mockEnglishContentDto,
             },
-<<<<<<< HEAD
             global: {
                 plugins: [router],
             },
@@ -74,11 +70,21 @@
 
         await wrapper.trigger("click");
         await router.isReady();
-=======
+
+        expect(routePushMock).toHaveBeenCalledWith({
+            name: "post",
+            params: { slug: mockEnglishContentDto.slug },
+        });
+    });
+
+    it("navigates to the correct route on click", async () => {
+        const wrapper = mount(ContentTile, {
+            props: {
+                content: mockEnglishContentDto,
+            },
         });
 
         await wrapper.trigger("click");
->>>>>>> a9f3f689
 
         expect(routePushMock).toHaveBeenCalledWith({
             name: "post",
