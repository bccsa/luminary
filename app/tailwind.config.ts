--- conflicted
+++ resolved
@@ -11,9 +11,6 @@
             },
         },
     },
-<<<<<<< HEAD
     plugins: [twScrollbarHide],
-=======
     plugins: [require("@tailwindcss/typography")],
->>>>>>> 18950717
 } satisfies Config;