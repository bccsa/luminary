import "./assets/main.css";
import { createApp } from "vue";
import { createPinia } from "pinia";
import * as Sentry from "@sentry/vue";
import App from "./App.vue";
import router from "./router";
import { DocType, getSocket, init } from "luminary-shared";
import { apiUrl } from "@/globalConfig";
import auth from "./auth";
import { useNotificationStore } from "./stores/notification";

const app = createApp(App);

if (import.meta.env.VITE_FAV_ICON) {
    const favicon = document.getElementById("favicon") as HTMLLinkElement;
    if (favicon) {
        favicon.href = import.meta.env.VITE_LOGO_FAVICON;
    }
}

if (import.meta.env.PROD) {
    Sentry.init({
        app,
        dsn: import.meta.env.VITE_SENTRY_DSN,
        integrations: [],
    });
}

async function Startup() {
    const oauth = await auth.setupAuth(app, router);
    const token = await auth.getToken(oauth);

    await init({
        cms: true,
        docsIndex:
<<<<<<< HEAD
            "type, parentId, updatedTimeUtc, language, [type+tagType], [type+docType], [type+language], slug, [type+parentType+language]",
=======
            "type, parentId, updatedTimeUtc, language, [type+tagType], [type+docType], [type+language], slug, title",
>>>>>>> 11c69352
        apiUrl,
        token,
        docTypes: [
            {
                type: DocType.Tag,
                contentOnly: false,
                syncPriority: 2,
                skipWaitForLanguageSync: true,
            },
            {
                type: DocType.Post,
                contentOnly: false,
                syncPriority: 2,
                skipWaitForLanguageSync: true,
            },
            {
                type: DocType.Redirect,
                contentOnly: false,
                syncPriority: 2,
                skipWaitForLanguageSync: true,
            },
            {
                type: DocType.Language,
                contentOnly: false,
                syncPriority: 1,
                skipWaitForLanguageSync: true,
            },
            {
                type: DocType.Group,
                contentOnly: false,
                syncPriority: 1,
                skipWaitForLanguageSync: true,
            },
        ],
    }).catch((err) => {
        console.error(err);
        Sentry.captureException(err);
    });

    const socket = getSocket();

    // Redirect to login if the API authentication fails
    socket.on("apiAuthFailed", async () => {
        console.error("API authentication failed, redirecting to login");
        Sentry.captureMessage("API authentication failed, redirecting to login");
        await auth.loginRedirect(oauth);
    });

    // Show notification if a change request was rejected
    socket.on("changeRequestAck", (data: any) => {
        if (data.ack == "rejected") {
            useNotificationStore().addNotification({
                title: "Saving changes to server failed.",
                description: `Your recent request to save changes has failed. The changes have been reverted. Error message: ${data.message}`,
                state: "error",
                timer: 60000,
            });
        }
    });

    app.use(createPinia());
    app.use(router);
    app.mount("#app");
}

Startup();<|MERGE_RESOLUTION|>--- conflicted
+++ resolved
@@ -32,12 +32,7 @@
 
     await init({
         cms: true,
-        docsIndex:
-<<<<<<< HEAD
-            "type, parentId, updatedTimeUtc, language, [type+tagType], [type+docType], [type+language], slug, [type+parentType+language]",
-=======
-            "type, parentId, updatedTimeUtc, language, [type+tagType], [type+docType], [type+language], slug, title",
->>>>>>> 11c69352
+        docsIndex: "type, parentId, updatedTimeUtc, language, [type+tagType], [type+docType], [type+language], slug, [type+parentType+language], title",
         apiUrl,
         token,
         docTypes: [
