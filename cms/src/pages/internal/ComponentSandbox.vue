<script setup lang="ts">
import { ref } from "vue";
import BasePage from "@/components/BasePage.vue";
import LButton from "@/components/button/LButton.vue";
import LInput from "@/components/forms/LInput.vue";
import LTextarea from "@/components/forms/LTextarea.vue";
import LSelect from "@/components/forms/LSelect.vue";
import {
    DocumentDuplicateIcon,
    EnvelopeIcon,
    PencilSquareIcon,
    PlusIcon,
} from "@heroicons/vue/20/solid";
import LCard from "@/components/common/LCard.vue";
import LBadge from "@/components/common/LBadge.vue";
import LTable from "@/components/common/LTable.vue";
import LTabs from "@/components/common/LTabs.vue";
import ImageBrowser from "@/components/images/ImageBrowser.vue";
<<<<<<< HEAD
import type { Uuid } from "luminary-shared";
=======
>>>>>>> 02162be0

// Input
const input = ref("Test value");

// Select
const languageOptions = [
    { label: "English", value: "en" },
    { label: "Swahili", value: "sw" },
    { label: "Chichewa", value: "ny" },
    { label: "Español", value: "es", disabled: true },
];
const selectedLanguage = ref("sw");

const tabs = [
    {
        title: "English",
        key: "eng",
    },
    {
        title: "Swahili",
        key: "swa",
    },
];
const selectedTab = ref("eng");

// Table
const sortBy = ref(undefined);
const sortDirection = ref(undefined);
const currentPage = ref(1);
const columns = [
    {
        text: "Title",
        key: "title",
    },
    {
        text: "Translations",
        key: "translations",
        sortable: false,
    },
    {
        text: "",
        key: "actions",
        sortable: false,
    },
];

const items = [
    {
        id: 1,
        title: "Life is the light of men",
        translations: {
            eng: "success",
            fra: "success",
            swa: "info",
            nya: "default",
        },
    },
    {
        id: 2,
        title: "A story about my cat",
        translations: {
            eng: "success",
            fra: "default",
            swa: "success",
            nya: "info",
        },
    },
    {
        id: 3,
        title: "Alons enfants de la patrie",
        translations: {
            eng: "default",
            fra: "success",
            swa: "default",
            nya: "default",
        },
    },
    {
        id: 4,
        title: "Forth Éorlingas, or what I learned watching Lord of the Rings",
        translations: {
            eng: "success",
            fra: "success",
            swa: "info",
            nya: "success",
        },
    },
    {
        id: 5,
        title: "An unexpected journey",
        translations: {
            eng: "success",
            fra: "info",
            swa: "info",
            nya: "default",
        },
    },
];
</script>

<template>
    <BasePage title="Component sandbox">
        <div class="space-y-6">
            <LCard title="Form elements" collapsible>
                <div class="flex flex-col gap-4">
                    <LInput
                        name="input"
                        label="Normal input"
                        placeholder="Placeholder"
                        v-model="input"
                        required
                        class="w-1/2"
                        :icon="EnvelopeIcon"
                    />
                    <LInput
                        name="input"
                        label="Normal input"
                        placeholder="Placeholder"
                        v-model="input"
                        required
                        class="w-1/2"
                    />
                    <LInput
                        name="input"
                        label="With addons"
                        placeholder="Placeholder"
                        v-model="input"
                        required
                        class="w-1/2"
                        leftAddOn="$"
                        rightAddOn="USD"
                    />
                    <LInput
                        name="input"
                        label="Disabled input"
                        placeholder="Placeholder"
                        v-model="input"
                        disabled
                        class="w-1/2"
                        :icon="EnvelopeIcon"
                    >
                        With a bottom text
                    </LInput>
                    <LInput
                        name="input"
                        label="Error input"
                        placeholder="Placeholder"
                        v-model="input"
                        class="w-1/2"
                        state="error"
                        :icon="EnvelopeIcon"
                    >
                        This input is invalid
                    </LInput>
                    <LInput
                        name="input"
                        label="With addons"
                        placeholder="Placeholder"
                        v-model="input"
                        required
                        class="w-1/2"
                        leftAddOn="$"
                        rightAddOn="USD"
                        state="error"
                    >
                        This input is invalid
                    </LInput>

                    <LTextarea label="Textarea" v-model="input" class="w-1/2" />

                    <LSelect
                        :options="languageOptions"
                        v-model="selectedLanguage"
                        label="Select a language"
                        class="mt-6 w-1/2"
                    >
                        The language for this page
                    </LSelect>

                    <LSelect
                        state="error"
                        :options="languageOptions"
                        v-model="selectedLanguage"
                        label="Error select"
                        class="w-1/2"
                    >
                        This input is invalid
                    </LSelect>

                    <LSelect
                        disabled
                        :options="languageOptions"
                        v-model="selectedLanguage"
                        label="Disabled select"
                        class="w-1/2"
                    />
                </div>
            </LCard>

            <LCard class="text-sm">
                Card without title

                <template #footer>With footer</template>
            </LCard>

            <LCard padding="none">
                <LTable
                    :columns="columns"
                    :items="items"
                    paginate
                    v-model:currentPage="currentPage"
                    :itemsPerPage="2"
                    v-model:sortBy="sortBy"
                    v-model:sortDirection="sortDirection"
                >
                    <template #item.translations="{ translations }">
                        <span class="flex gap-2">
                            <LBadge
                                v-for="(status, key) in translations"
                                :key="key"
                                type="language"
                                :variant="status"
                            >
                                {{ key }}
                            </LBadge>
                        </span>
                    </template>
                    <template #item.actions>
                        <LButton variant="tertiary" size="sm" :icon="PencilSquareIcon"></LButton>
                    </template>
                </LTable>
            </LCard>

            <LCard title="Tabs">
                <LTabs :tabs="tabs" v-model:currentTab="selectedTab">
                    <LButton variant="tertiary" :icon="PlusIcon">Add translation</LButton>
                </LTabs>
            </LCard>

            <LCard title="Badges">
                <div class="flex gap-2">
                    <LBadge>Default</LBadge>
                    <LBadge variant="success">Success</LBadge>
                    <LBadge variant="warning">Warning</LBadge>
                    <LBadge variant="error">Error</LBadge>
                    <LBadge variant="info">Info</LBadge>
                </div>
                <div class="mt-4 flex gap-2">
                    <LBadge type="language" no-icon>eng</LBadge>
                    <LBadge type="language" variant="success">fra</LBadge>
                    <LBadge type="language" variant="warning">swa</LBadge>
                    <LBadge type="language" variant="error">nya</LBadge>
                    <LBadge type="language" variant="info">spa</LBadge>
                </div>
            </LCard>

            <LCard title="Buttons">
                <div class="space-x-4">
                    <LButton>Save as draft</LButton>
                    <LButton variant="primary">Publish</LButton>
                    <LButton variant="tertiary">Edit post</LButton>
                    <LButton disabled>Save as draft</LButton>
                    <LButton disabled variant="primary">Publish</LButton>
                    <LButton disabled variant="tertiary">Edit post</LButton>
                </div>
                <div class="mt-6 space-x-4">
                    <LButton context="danger">Delete</LButton>
                    <LButton variant="primary" context="danger">Discard</LButton>
                    <LButton variant="tertiary" context="danger">Delete</LButton>
                    <LButton disabled context="danger">Delete</LButton>
                    <LButton disabled variant="primary" context="danger">Delete</LButton>
                    <LButton disabled variant="tertiary" context="danger">Delete</LButton>
                </div>
                <div class="mt-6 space-x-4">
                    <LButton :icon="PencilSquareIcon">Edit</LButton>
                    <LButton variant="primary" :icon="PencilSquareIcon">Edit</LButton>
                    <LButton variant="tertiary" :icon="PencilSquareIcon">Edit</LButton>
                    <LButton variant="tertiary" :icon="PencilSquareIcon"></LButton>
                </div>
                <div class="mt-6 space-x-4">
                    <LButton size="sm">Save as draft</LButton>
                    <LButton size="base">Save as draft</LButton>
                    <LButton size="lg">Save as draft</LButton>
                    <LButton variant="muted" :icon="DocumentDuplicateIcon" size="sm"></LButton>
                    <LButton variant="muted" :icon="DocumentDuplicateIcon"></LButton>
                    <LButton variant="muted" :icon="DocumentDuplicateIcon" size="lg"></LButton>
                </div>
            </LCard>

            <LCard title="Image Browser">
                <ImageBrowser />
            </LCard>
        </div>
    </BasePage>
</template><|MERGE_RESOLUTION|>--- conflicted
+++ resolved
@@ -16,10 +16,6 @@
 import LTable from "@/components/common/LTable.vue";
 import LTabs from "@/components/common/LTabs.vue";
 import ImageBrowser from "@/components/images/ImageBrowser.vue";
-<<<<<<< HEAD
-import type { Uuid } from "luminary-shared";
-=======
->>>>>>> 02162be0
 
 // Input
 const input = ref("Test value");
