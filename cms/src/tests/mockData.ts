--- conflicted
+++ resolved
@@ -13,11 +13,8 @@
     type TagDto,
     type Group,
     AclPermission,
-<<<<<<< HEAD
     type GroupDto,
-=======
     type ImageDto,
->>>>>>> ac00502b
 } from "@/types";
 import { DateTime } from "luxon";
 
@@ -251,8 +248,6 @@
     text: '{"type":"doc","content":[{"type":"paragraph","content":[{"type":"text","text":"An audio playlist"}]}]}',
     publishDate: DateTime.fromObject({ year: 2024, month: 1, day: 1 }),
 };
-<<<<<<< HEAD
-=======
 export const mockCategory: Tag = {
     _id: "tag-category1",
     type: DocType.Tag,
@@ -326,7 +321,6 @@
     id: 43,
     doc: mockEnglishContentDto,
 };
->>>>>>> ac00502b
 
 export const mockGroupPublicContent: Group = {
     _id: "group-public-content",
