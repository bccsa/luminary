<script setup lang="ts">
import LInput from "@/components/forms/LInput.vue";
import LCard from "@/components/common/LCard.vue";
import { PencilIcon } from "@heroicons/vue/16/solid";
<<<<<<< HEAD
import { PublishStatus, type ContentDto} from "luminary-shared";
import { luminary } from "@/main";
import { computed, nextTick, ref, watch } from "vue";
import { DateTime } from "luxon";
=======
import { PublishStatus, type ContentDto, db } from "luminary-shared";
import { nextTick, ref, watch } from "vue";
>>>>>>> 86392ec1
import { Slug } from "@/util/slug";

type Props = {
    disabled: boolean;
};
defineProps<Props>();
const content = defineModel<ContentDto>("content");

// Slug generation
const isEditingSlug = ref(false);
const slugInput = ref<HTMLInputElement | undefined>(undefined);

const startEditingSlug = () => {
    isEditingSlug.value = true;
    nextTick(() => {
        slugInput.value?.focus();
    });
};

let previousTitle: string = content.value?.title || "";
let previousSlug: string = content.value?.slug || "";
watch(
    content,
    async () => {
        if (!content.value) return;

        const titleChanged = previousTitle != content.value.title;
        const slugChanged = previousSlug != content.value.slug;

        // Only update the slug if the title or slug has changed
        if (!titleChanged && !slugChanged) {
            return;
        }

        // If the title is empty, generate a new slug
        if (!content.value.title) {
            content.value.slug = "";
        }

        // If the slug is empty, generate a new one from the title
        if (!content.value.slug) {
            content.value.slug = Slug.generateNonUnique(content.value.title);
        }

        // Auto-update the slug if the title changes when in draft mode (unless the slug has been manually changed)
        if (
            titleChanged &&
            content.value.status == PublishStatus.Draft &&
            content.value.slug.replace(/-[0-9]*$/g, "") ==
                Slug.generateNonUnique(previousTitle).replace(/-[0-9]*$/g, "")
        ) {
            // TODO: This sometimes creates a race condition
            content.value.slug = Slug.generateNonUnique(content.value.title);
        }

        // Validate slug
        if (slugChanged) {
            content.value.slug = Slug.generateNonUnique(content.value.slug);
        }

        previousTitle = content.value.title;
        previousSlug = content.value.slug;
    },
    { deep: true },
);

const validateSlug = async () => {
    if (!content.value) return;
    content.value.slug = await Slug.generate(content.value.slug, content.value._id || "");
};
<<<<<<< HEAD

// Publish and expiry dates
const publishDateString = computed({
    get() {
        if (!content.value || !content.value.publishDate) return;
        return luminary.db.toIsoDateTime(content.value.publishDate) || undefined;
    },
    set(val) {
        if (!content.value) return;
        if (!val) {
            content.value.publishDate = undefined;
            return;
        }
        content.value.publishDate = luminary.db.fromIsoDateTime(val);
    },
});

const expiryDateString = computed({
    get() {
        if (!content.value || !content.value.expiryDate) return;
        return luminary.db.toIsoDateTime(content.value.expiryDate) || undefined;
    },
    set(val) {
        if (!content.value) return;
        if (!val) {
            content.value.expiryDate = undefined;
            return;
        }
        content.value.expiryDate = luminary.db.fromIsoDateTime(val);
    },
});

const selectedExpiryNumber = ref<number | undefined>(undefined);
const selectedExpiryUnit = ref<string | undefined>(undefined);

const calculateExpiryDate = () => {
    if (
        !content.value ||
        !content.value.publishDate ||
        !selectedExpiryNumber.value ||
        !selectedExpiryUnit.value
    )
        return;

    switch (selectedExpiryUnit.value) {
        case "Week":
            content.value.expiryDate = DateTime.fromMillis(content.value.publishDate)
                .plus({ weeks: selectedExpiryNumber.value })
                .toMillis();
            break;
        case "Month":
            content.value.expiryDate = DateTime.fromMillis(content.value.publishDate)
                .plus({ months: selectedExpiryNumber.value })
                .toMillis();
            break;
        case "Year":
            content.value.expiryDate = DateTime.fromMillis(content.value.publishDate)
                .plus({ years: selectedExpiryNumber.value })
                .toMillis();
            break;
        default:
            console.warn(`Unknown unit: ${selectedExpiryUnit.value}`);
    }
    clearExpirySelection();
};

const setExpiryNumber = (number: number | undefined) => {
    selectedExpiryNumber.value = number;
    calculateExpiryDate();
};

const setExpiryUnit = (unit: string | undefined) => {
    selectedExpiryUnit.value = unit;
    calculateExpiryDate();
};

const clearExpirySelection = () => {
    selectedExpiryNumber.value = undefined;
    selectedExpiryUnit.value = undefined;
};

const clearExpiryDate = () => {
    if (content.value) content.value.expiryDate = undefined;
    clearExpirySelection();
};

// Linked publish and expiry dates
// const linkedDates = ref<boolean>(false); // future feature

// Publish status
const publishStatus = computed({
    get() {
        if (!content.value) return false;
        return content.value.status == PublishStatus.Published;
    },
    set(val) {
        if (!content.value) return;
        content.value.status = val ? PublishStatus.Published : PublishStatus.Draft;
    },
});
=======
>>>>>>> 86392ec1
</script>

<template>
    <LCard title="Basic translation settings" collapsible v-if="content">
        <!-- Title -->
        <LInput
            name="title"
            label="Title"
            required
            :disabled="disabled"
            v-model="content.title"
            @blur="validateSlug"
        />

        <!-- Slug -->
        <div class="mt-2 flex gap-1 align-top text-xs text-zinc-800">
            <span class="py-0.5">Slug:</span>
            <span
                v-show="!isEditingSlug"
                data-test="slugSpan"
                class="inline-block rounded-md bg-zinc-200 px-1.5 py-0.5"
                >{{ content.slug }}</span
            >
            <LInput
                v-show="isEditingSlug"
                :disabled="disabled"
                ref="slugInput"
                name="slug"
                size="sm"
                class="w-full"
                v-model="content.slug"
                @blur="
                    isEditingSlug = false;
                    validateSlug();
                "
            />
            <button
                data-test="editSlugButton"
                v-if="!isEditingSlug && !disabled"
                @click="startEditingSlug"
                class="flex h-5 w-5 min-w-5 items-center justify-center rounded-md py-0.5 hover:bg-zinc-200 active:bg-zinc-300"
                title="Edit slug"
            >
                <component :is="PencilIcon" class="h-4 w-4 text-zinc-500" />
            </button>
        </div>

        <!-- Summary -->
        <LInput
            name="summary"
            label="Summary"
            class="mt-4"
            :disabled="disabled"
            v-model="content.summary"
        />
    </LCard>
</template><|MERGE_RESOLUTION|>--- conflicted
+++ resolved
@@ -2,15 +2,13 @@
 import LInput from "@/components/forms/LInput.vue";
 import LCard from "@/components/common/LCard.vue";
 import { PencilIcon } from "@heroicons/vue/16/solid";
-<<<<<<< HEAD
+
 import { PublishStatus, type ContentDto} from "luminary-shared";
 import { luminary } from "@/main";
 import { computed, nextTick, ref, watch } from "vue";
 import { DateTime } from "luxon";
-=======
-import { PublishStatus, type ContentDto, db } from "luminary-shared";
+import { PublishStatus, type ContentDto } from "luminary-shared";
 import { nextTick, ref, watch } from "vue";
->>>>>>> 86392ec1
 import { Slug } from "@/util/slug";
 
 type Props = {
@@ -81,7 +79,6 @@
     if (!content.value) return;
     content.value.slug = await Slug.generate(content.value.slug, content.value._id || "");
 };
-<<<<<<< HEAD
 
 // Publish and expiry dates
 const publishDateString = computed({
@@ -182,8 +179,6 @@
         content.value.status = val ? PublishStatus.Published : PublishStatus.Draft;
     },
 });
-=======
->>>>>>> 86392ec1
 </script>
 
 <template>
