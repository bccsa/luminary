<script setup lang="ts">
import LInput from "@/components/forms/LInput.vue";
import LButton from "@/components/button/LButton.vue";
import LBadge from "@/components/common/LBadge.vue";
import LCard from "@/components/common/LCard.vue";
import {
    Cog6ToothIcon,
    DocumentTextIcon,
    VideoCameraIcon,
    MusicalNoteIcon,
    LinkIcon,
    EyeIcon,
    ArrowTopRightOnSquareIcon,
} from "@heroicons/vue/20/solid";
import {
    ExclamationCircleIcon,
    PencilIcon,
    XCircleIcon,
    ChevronLeftIcon,
} from "@heroicons/vue/16/solid";
import {
    ContentStatus,
    type Content,
    type Post,
    type Tag,
    TagType,
    DocType,
    AclPermission,
} from "@/types";
import { toTypedSchema } from "@vee-validate/yup";
import { useForm } from "vee-validate";
import * as yup from "yup";
import { computed, nextTick, onBeforeMount, ref, toRaw } from "vue";
import { onlyAllowedKeys } from "@/util/onlyAllowedKeys";
import { DateTime } from "luxon";
import { renderErrorMessage } from "@/util/renderErrorMessage";
import { useLocalChangeStore } from "@/stores/localChanges";
import { storeToRefs } from "pinia";
import { useSocketConnectionStore } from "@/stores/socketConnection";
import { Slug } from "@/util/slug";
import TagSelector from "./TagSelector.vue";
import { useTagStore } from "@/stores/tag";
import { capitaliseFirstLetter } from "@/util/string";
import RichTextEditor from "@/components/editor/RichTextEditor.vue";
import FormLabel from "@/components/forms/FormLabel.vue";
import LToggle from "@/components/forms/LToggle.vue";
import ConfirmBeforeLeavingModal from "@/components/modals/ConfirmBeforeLeavingModal.vue";
import { useNotificationStore } from "@/stores/notification";
import { useUserAccessStore } from "@/stores/userAccess";
import { useGlobalConfigStore } from "@/stores/globalConfig";

const EMPTY_TEXT = '{"type":"doc","content":[{"type":"paragraph"}]}';

type Props = {
    content: Content;
    parent: Post | Tag;
    docType: DocType;
};

const props = defineProps<Props>();

const emit = defineEmits(["save"]);

const { isLocalChange } = useLocalChangeStore();
const { isConnected } = storeToRefs(useSocketConnectionStore());
const { addNotification } = useNotificationStore();
const {
    categories: availableCategories,
    topics: availableTopics,
    audioPlaylists: availableAudioPlaylists,
} = storeToRefs(useTagStore());
const { verifyAccess } = useUserAccessStore();
const { clientAppUrl } = useGlobalConfigStore();

const canPublish = computed(() =>
    verifyAccess(props.content.memberOf, props.docType, AclPermission.Publish),
);
const canEditParent = computed(() =>
    verifyAccess(props.parent.memberOf, props.docType, AclPermission.Edit),
);
const canTranslateContent = computed(
    () =>
        verifyAccess(props.content.memberOf, props.docType, AclPermission.Translate) &&
        verifyAccess(props.content.language.memberOf, DocType.Language, AclPermission.Translate),
);

const selectedTags = ref<Tag[]>([]);
const selectedCategories = computed(() => {
    return selectedTags.value.filter((t) => t.tagType == TagType.Category);
});
const selectedTopics = computed(() => {
    return selectedTags.value.filter((t) => t.tagType == TagType.Topic);
});
const selectedAudioPlaylists = computed(() => {
    return selectedTags.value.filter((t) => t.tagType == TagType.AudioPlaylist);
});

const hasText = computed(() => text.value && text.value.trim() !== "");
const hasAudio = ref(props.content.audio != undefined && props.content.audio.trim() != "");
const hasVideo = ref(props.content.video != undefined && props.content.video.trim() != "");

const text = ref<string>();
// @ts-ignore Pinned property does not exist on Post, which is why we check if it exists
const pinned = ref(props.parent.pinned ?? false);

const isDirty = ref(false);

const liveUrl = computed(() => new URL(props.content.slug, clientAppUrl));

const validationSchema = toTypedSchema(
    yup.object({
        parent: yup.object({
            image: yup.string().required(),
        }),
        title: yup.string().required(),
        slug: yup.string().required(),
        summary: yup.string().optional(),
        publishDate: yup
            .date()
            .transform((value, _, context) => {
                // Check to see if the previous transform already parsed the date
                if (context.isType(value)) {
                    return value;
                }

                // Default validation failed, clear the field
                // This happens when the 'clear' button in the browser datepicker is used,
                // which sets the value to an empty string
                return undefined;
            })
            .optional(),
        expiryDate: yup.date().transform((value, _, context) => {
            // Check to see if the previous transform already parsed the date
            if (context.isType(value)) {
                return value;
            }

            // Default validation failed, clear the field
            // This happens when the 'clear' button in the browser datepicker is used,
            // which sets the value to an empty string
            return undefined;
        }),
        audio: yup.string().optional(),
        video: yup.string().optional(),
    }),
);

const { handleSubmit, values, setValues, errors, meta } = useForm({
    validationSchema,
});

onBeforeMount(() => {
    if (props.parent.tags) {
        selectedTags.value = [...props.parent.tags];
    }

    // Convert dates to format VeeValidate understands
    const filteredContent: any = { ...toRaw(props.content) };
    filteredContent.publishDate = props.content.publishDate?.toISO()?.split(".")[0];
    filteredContent.expiryDate = props.content.expiryDate?.toISO()?.split(".")[0];

    setValues({
        ...onlyAllowedKeys(filteredContent, Object.keys(values)),
        parent: onlyAllowedKeys(toRaw(props.parent), Object.keys(values.parent as object)),
    });

    text.value = filteredContent.text;
});

const selectedNumber = ref<number | null>(null);
const selectedUnit = ref<string | null>(null);

const calculateExpirationDate = () => {
    const publishDate = values.publishDate
        ? DateTime.fromJSDate(new Date(values.publishDate))
        : DateTime.now();
    let expirationDate = publishDate;

    if (selectedNumber.value && selectedUnit.value) {
        switch (selectedUnit.value) {
            case "Week":
                expirationDate = publishDate.plus({ weeks: selectedNumber.value });
                break;
            case "Month":
                expirationDate = publishDate.plus({ months: selectedNumber.value });
                break;
            case "Year":
                expirationDate = publishDate.plus({ years: selectedNumber.value });
                break;
            default:
                console.warn(`Unknown unit: ${selectedUnit.value}`);
        }
    } else {
        console.warn(`Number or unit not selected.`);
    }

    setValues({ expiryDate: expirationDate.toISO()?.split(".")[0] as unknown as Date });
    clearSelection();
};

const selectNumber = (number: number | null) => {
    selectedNumber.value = number;
    if (selectedUnit.value) {
        calculateExpirationDate();
    }
};

const selectUnit = (unit: string | null) => {
    selectedUnit.value = unit;
    if (selectedNumber.value) {
        calculateExpirationDate();
    }
};

const clearSelection = () => {
    selectedNumber.value = null;
    selectedUnit.value = null;
};

const clearExpirationDate = () => {
    setValues({ expiryDate: undefined as unknown as Date });
    clearSelection();
};

const save = async (validatedFormValues: typeof values, status: ContentStatus) => {
    // Make sure we don't accidentally add the 'parent' object to the content
    const contentValues = { ...validatedFormValues };
    delete contentValues["parent"];
    let publishDate;
    let expiryDate;
<<<<<<< HEAD
=======

>>>>>>> 28d830d4
    if (contentValues.publishDate) {
        publishDate = DateTime.fromJSDate(contentValues.publishDate);
    } else if (status == ContentStatus.Published) {
        publishDate = DateTime.now();
        setValues({ publishDate: publishDate.toISO()?.split(".")[0] as unknown as Date });
    }

    if (contentValues.expiryDate) {
        expiryDate = DateTime.fromJSDate(contentValues.expiryDate);
    }
    console.log(contentValues.expiryDate);
    // Ensure publishDate is not greater than expiryDate
    if (
        contentValues.publishDate &&
        contentValues.expiryDate &&
        contentValues.publishDate >= contentValues.expiryDate
    ) {
        addNotification({
            title: "Invalid Dates",
            description: "Expiry date must be greater than the publish date.",
            state: "error",
        });
        return;
    }

    const content: Content = {
        ...toRaw(props.content),
        ...contentValues,
        publishDate,
        expiryDate,
        status,
        text: text.value == EMPTY_TEXT ? undefined : text.value,
        slug: await Slug.makeUnique(contentValues.slug!, props.content._id), // Ensure slug is still unique before saving
    };

    const parent: Partial<Post | Tag> = {
        ...toRaw(props.parent),
        image: validatedFormValues.parent?.image,
        tags: toRaw(selectedTags.value),
        // @ts-ignore We're only setting pinned for tags
        pinned: props.docType == DocType.Tag ? pinned.value : undefined,
    };

    isDirty.value = false;

    addNotification({
        title: `Changes saved ${status == ContentStatus.Published ? "and published" : "as draft"}`,
        description: `All changes are saved ${
            isConnected.value
                ? "online"
                : "offline, and will be sent to the server when you go online"
        }.`,
        state: "success",
    });

    return emit("save", content, parent);
};

const validationErrorCallback = () => {
    addNotification({
        title: "Changes not saved",
        description: "There are validation errors that prevent saving.",
        state: "error",
    });
};

const saveAndPublish = handleSubmit(async (validatedFormValues) => {
    return save(validatedFormValues, ContentStatus.Published);
}, validationErrorCallback);
const saveAsDraft = handleSubmit(async (validatedFormValues) => {
    return save(validatedFormValues, ContentStatus.Draft);
}, validationErrorCallback);

const hasNoPublishErrors = computed(() => {
    if (props.docType == DocType.Tag) {
        return hasParentImage.value;
    }

    return hasOneContentField.value && hasParentImage.value && hasTag.value;
});
const hasOneContentField = computed(() => {
    return (
        (text.value != undefined && text.value.trim() != "" && text.value != EMPTY_TEXT) ||
        (values.audio != undefined && values.audio?.trim() != "") ||
        (values.video != undefined && values.video?.trim() != "")
    );
});
const hasParentImage = computed(() => {
    return values.parent?.image != undefined;
});
const hasTag = computed(() => {
    return selectedTags.value.length > 0;
});

const isEditingSlug = ref(false);
const slugInput = ref<HTMLInputElement | undefined>(undefined);

const updateSlug = async (text: string) => {
    if (!text.trim() && values.title) text = values.title;
    setValues({ slug: await Slug.generate(text.trim(), props.content._id) });
};

const previousTitle = ref(props.content.title);
const updateSlugFromTitle = async (title: string) => {
    // Only auto-update if in draft mode
    // Check if the slug is still the default value
    if (
        props.content.status == ContentStatus.Draft &&
        values.slug?.replace(/-[0-9]*$/g, "") == Slug.generateNonUnique(previousTitle.value)
    ) {
        await updateSlug(title.toString());
    }
    previousTitle.value = title;
};

const addTag = (tag: Tag) => {
    const existing = selectedTags.value.find((c) => c._id == tag._id);

    if (!existing) {
        selectedTags.value.push(tag);
    }

    checkIfDirty();
};

const removeTag = (tag: Tag) => {
    selectedTags.value = selectedTags.value.filter((t) => t._id != tag._id);
    checkIfDirty();
};

const startEditingSlug = () => {
    isEditingSlug.value = true;
    nextTick(() => {
        slugInput.value?.focus();
    });
};

const initializeText = () => {
    text.value = EMPTY_TEXT;
};

const checkIfDirty = () => {
    const selectedTagIds = selectedTags.value.map((t) => t?._id).sort();
    const originalTagIds = props.parent.tags.map((t) => t._id).sort();

    const hasSelectedSameTags =
        selectedTagIds.length == originalTagIds.length &&
        selectedTagIds.every((selectedTagId, i) => selectedTagId == originalTagIds[i]);

    if (!hasSelectedSameTags) {
        isDirty.value = true;
        return;
    }

    isDirty.value = meta.value.dirty;
};
</script>

<template>
    <form type="post" class="relative grid grid-cols-3 gap-8" @submit.prevent @input="checkIfDirty">
        <div class="col-span-3 space-y-6 md:col-span-2">
            <LCard title="Basic translation settings" collapsible>
                <LInput
                    @input="(e) => updateSlugFromTitle(e.target.value)"
                    name="title"
                    label="Title"
                    required
                    :disabled="!canTranslateContent"
                />
                <div class="mt-2 flex gap-1 align-top text-xs text-zinc-800">
                    <span class="py-0.5">Slug:</span>
                    <span
                        v-show="!isEditingSlug"
                        data-test="slugSpan"
                        class="inline-block rounded-md bg-zinc-200 px-1.5 py-0.5"
                        >{{ values.slug }}</span
                    >
                    <LInput
                        v-show="isEditingSlug"
                        ref="slugInput"
                        name="slug"
                        size="sm"
                        class="w-full"
                        @change="(e) => updateSlug(e.target.value)"
                        @blur="isEditingSlug = false"
                    />
                    <button
                        data-test="editSlugButton"
                        v-if="!isEditingSlug && canTranslateContent"
                        @click="startEditingSlug"
                        class="flex h-5 w-5 min-w-5 items-center justify-center rounded-md py-0.5 hover:bg-zinc-200 active:bg-zinc-300"
                        title="Edit slug"
                    >
                        <component :is="PencilIcon" class="h-4 w-4 text-zinc-500" />
                    </button>
                </div>

                <LInput
                    name="summary"
                    label="Summary"
                    class="mt-4"
                    :disabled="!canTranslateContent"
                />

                <div class="mt-4 flex gap-4">
                    <LInput
                        name="publishDate"
                        label="Publish date"
                        class="w-1/2"
                        type="datetime-local"
                        :disabled="!canTranslateContent"
                    >
                        Only used for display, does not automatically publish at this date
                    </LInput>
                    <LInput
                        name="expiryDate"
                        label="Expiry date"
                        class="w-1/2"
                        type="datetime-local"
                        :disabled="!canTranslateContent"
                    >
<<<<<<< HEAD
                        <div class="flex w-full cursor-pointer flex-wrap space-x-1 space-y-1">
                            <LButton
                                type="button"
                                variant="secondary"
                                class="mt-1 flex-1"
=======
                        <div class="flex w-full cursor-pointer flex-wrap gap-1">
                            <LButton
                                type="button"
                                variant="secondary"
                                class="flex-1"
>>>>>>> 28d830d4
                                @click="selectNumber(1)"
                            >
                                1
                            </LButton>
                            <LButton
                                type="button"
                                variant="secondary"
<<<<<<< HEAD
                                class="ml-1 flex-1"
=======
                                class="flex-1"
>>>>>>> 28d830d4
                                @click="selectNumber(2)"
                            >
                                2
                            </LButton>
                            <LButton
                                type="button"
                                variant="secondary"
<<<<<<< HEAD
                                class="ml-1 flex-1"
=======
                                class="flex-1"
>>>>>>> 28d830d4
                                @click="selectNumber(3)"
                            >
                                3
                            </LButton>
                            <LButton
                                type="button"
                                variant="secondary"
<<<<<<< HEAD
                                class="ml-1 flex-1"
=======
                                class="flex-1"
>>>>>>> 28d830d4
                                size="lg"
                                @click="selectNumber(6)"
                            >
                                6
                            </LButton>
                            <LButton
                                type="button"
                                variant="secondary"
<<<<<<< HEAD
                                class="ml-1 flex-1"
=======
                                class="flex-1"
>>>>>>> 28d830d4
                                @click="selectUnit('Week')"
                            >
                                W
                            </LButton>
                            <LButton
                                type="button"
                                variant="secondary"
<<<<<<< HEAD
                                class="ml-1 flex-1"
=======
                                class="flex-1"
>>>>>>> 28d830d4
                                @click="selectUnit('Month')"
                            >
                                M
                            </LButton>
                            <LButton
                                type="button"
                                variant="secondary"
<<<<<<< HEAD
                                class="ml-1 flex-1"
=======
                                class="flex-1"
>>>>>>> 28d830d4
                                @click="selectUnit('Year')"
                            >
                                Y
                            </LButton>
                            <LButton
                                type="button"
                                variant="secondary"
                                :icon="ChevronLeftIcon"
<<<<<<< HEAD
                                class="ml-1 flex-1"
=======
                                class="flex-1"
>>>>>>> 28d830d4
                                @click="clearExpirationDate()"
                            >
                            </LButton>
                        </div>
                    </LInput>
                </div>
            </LCard>

            <LButton
                type="button"
                variant="tertiary"
                :icon="DocumentTextIcon"
                @click="initializeText"
                v-if="!hasText && canTranslateContent"
                data-test="addText"
            >
                Add text
            </LButton>
            <LCard
                title="Text content"
                :icon="DocumentTextIcon"
                collapsible
                v-if="text && hasText"
                :disabled="!canTranslateContent"
            >
                <RichTextEditor v-model="text" :disabled="!canTranslateContent" />
            </LCard>

            <LButton
                type="button"
                variant="tertiary"
                :icon="VideoCameraIcon"
                @click="hasVideo = true"
                v-if="!hasVideo && canTranslateContent"
                data-test="addVideo"
            >
                Add Video
            </LButton>
            <LCard title="Video" :icon="VideoCameraIcon" collapsible v-show="hasVideo">
                <LInput
                    name="video"
                    :icon="LinkIcon"
                    placeholder="https://..."
                    :disabled="!canTranslateContent"
                />
            </LCard>

            <LButton
                type="button"
                variant="tertiary"
                :icon="MusicalNoteIcon"
                @click="hasAudio = true"
                v-if="!hasAudio && canTranslateContent"
                data-test="addAudio"
            >
                Add Audio
            </LButton>
            <LCard title="Audio" :icon="MusicalNoteIcon" collapsible v-show="hasAudio">
                <LInput
                    name="audio"
                    :icon="LinkIcon"
                    placeholder="https://..."
                    :disabled="!canTranslateContent"
                />
            </LCard>
        </div>

        <div class="col-span-3 md:col-span-1">
            <div class="sticky top-20 space-y-6">
                <LCard>
                    <div class="flex gap-4">
                        <LButton
                            type="button"
                            @click="saveAsDraft"
                            data-test="draft"
                            :disabled="!canTranslateContent"
                        >
                            Save as draft
                        </LButton>
                        <LButton
                            type="button"
                            variant="primary"
                            @click="saveAndPublish"
                            :disabled="!hasNoPublishErrors || !canPublish"
                            data-test="publish"
                        >
                            Save & publish
                        </LButton>
                    </div>

                    <template #footer>
                        <div class="flex flex-col gap-4 text-sm text-zinc-700">
                            <div class="flex items-end justify-between">
                                <div>Status</div>
                                <div class="flex justify-end gap-2">
                                    <LBadge v-if="isDirty">Unsaved changes</LBadge>
                                    <LBadge
                                        v-else-if="isLocalChange(content._id) && !isConnected"
                                        variant="warning"
                                    >
                                        Offline changes
                                    </LBadge>

                                    <LBadge
                                        variant="success"
                                        v-if="content.status == ContentStatus.Published"
                                    >
                                        Published
                                    </LBadge>
                                    <LBadge variant="info" v-else>Draft</LBadge>
                                </div>
                            </div>
                        </div>

                        <Transition
                            enter-active-class="transition ease-out duration-300"
                            enter-from-class="opacity-0 -translate-y-8 scale-y-50"
                            leave-active-class="transition ease-out duration-300 absolute"
                            leave-to-class="opacity-0 -translate-y-8 scale-y-[.1]"
                        >
                            <div v-if="Object.keys(errors).length > 0">
                                <p class="mt-6 text-xs text-zinc-700">
                                    These errors prevent <strong>saving</strong>, even as draft:
                                </p>

                                <TransitionGroup
                                    class="mt-2 space-y-2 pt-2 text-sm text-red-600"
                                    move-class="transition ease-out duration-300"
                                    enter-active-class="transition ease-out duration-300"
                                    enter-from-class="opacity-0 translate-x-8"
                                    leave-to-class="opacity-0 translate-x-8"
                                    leave-active-class="transition ease-out duration-300 absolute"
                                    tag="div"
                                >
                                    <div
                                        v-for="(error, key) in errors"
                                        :key="key"
                                        class="flex gap-2"
                                    >
                                        <p>
                                            <ExclamationCircleIcon
                                                class="mt-0.5 h-4 w-4 text-red-400"
                                            />
                                        </p>
                                        <p>{{ renderErrorMessage(error) }}</p>
                                    </div>
                                </TransitionGroup>
                            </div>
                        </Transition>

                        <Transition
                            enter-active-class="transition ease-out duration-300"
                            enter-from-class="opacity-0 -translate-y-8 scale-y-50"
                            leave-active-class="transition ease-out duration-300 absolute"
                            leave-to-class="opacity-0 -translate-y-8 scale-y-[.1]"
                        >
                            <div v-if="!hasNoPublishErrors">
                                <p class="mt-6 text-xs text-zinc-700">
                                    These fields prevent <strong>publishing</strong>:
                                </p>

                                <TransitionGroup
                                    class="mt-2 space-y-2 pt-2 text-sm text-zinc-900"
                                    move-class="transition ease-out duration-300"
                                    enter-active-class="transition ease-out duration-300"
                                    enter-from-class="opacity-0 translate-x-8"
                                    leave-to-class="opacity-0 translate-x-8"
                                    leave-active-class="transition ease-out duration-300 absolute"
                                    tag="div"
                                >
                                    <div
                                        v-if="!hasOneContentField && docType == DocType.Post"
                                        class="flex gap-2"
                                    >
                                        <p>
                                            <XCircleIcon class="mt-0.5 h-4 w-4 text-zinc-400" />
                                        </p>
                                        <p>
                                            At least one of text, audio or video content is required
                                        </p>
                                    </div>
                                    <div
                                        v-if="!hasTag && docType == DocType.Post"
                                        class="flex gap-2"
                                    >
                                        <p>
                                            <XCircleIcon class="mt-0.5 h-4 w-4 text-zinc-400" />
                                        </p>
                                        <p>At least one tag is required</p>
                                    </div>
                                </TransitionGroup>
                            </div>
                        </Transition>
                    </template>
                </LCard>

                <LCard
                    title="View"
                    :icon="EyeIcon"
                    v-if="content.status == ContentStatus.Published"
                >
                    <LButton
                        :icon="ArrowTopRightOnSquareIcon"
                        iconRight
                        is="a"
                        :href="liveUrl"
                        target="_blank"
                        >View live version</LButton
                    >
                </LCard>

                <LCard
                    :title="`${capitaliseFirstLetter(docType.toString())} settings`"
                    :icon="Cog6ToothIcon"
                    class="sticky top-20"
                    collapsible
                >
                    <div
                        v-if="docType == DocType.Tag"
                        class="mb-6 flex items-center justify-between"
                    >
                        <FormLabel>Pinned</FormLabel>
                        <LToggle v-model="pinned" :disabled="!canEditParent" />
                    </div>

                    <LInput
                        name="parent.image"
                        label="Default image"
                        :icon="LinkIcon"
                        placeholder="https://..."
                        :disabled="!canEditParent"
                    >
                        This image can be overridden in a translation
                    </LInput>

                    <TagSelector
                        label="Categories"
                        class="mt-6"
                        :tags="availableCategories.filter((t) => t._id != parent._id)"
                        :selected-tags="selectedCategories"
                        :language="content.language"
                        @select="addTag"
                        @remove="removeTag"
                        :disabled="!canEditParent"
                    />

                    <TagSelector
                        label="Topics"
                        class="mt-6"
                        :tags="availableTopics.filter((t) => t._id != parent._id)"
                        :selected-tags="selectedTopics"
                        :language="content.language"
                        @select="addTag"
                        @remove="removeTag"
                        :disabled="!canEditParent"
                    />

                    <TagSelector
                        label="Audio playlists"
                        class="mt-6"
                        :tags="availableAudioPlaylists.filter((t) => t._id != parent._id)"
                        :selected-tags="selectedAudioPlaylists"
                        :language="content.language"
                        @select="addTag"
                        @remove="removeTag"
                        :disabled="!canEditParent"
                    />
                </LCard>
            </div>
        </div>

        <ConfirmBeforeLeavingModal :isDirty="isDirty" />
    </form>
</template><|MERGE_RESOLUTION|>--- conflicted
+++ resolved
@@ -228,10 +228,7 @@
     delete contentValues["parent"];
     let publishDate;
     let expiryDate;
-<<<<<<< HEAD
-=======
-
->>>>>>> 28d830d4
+
     if (contentValues.publishDate) {
         publishDate = DateTime.fromJSDate(contentValues.publishDate);
     } else if (status == ContentStatus.Published) {
@@ -453,19 +450,11 @@
                         type="datetime-local"
                         :disabled="!canTranslateContent"
                     >
-<<<<<<< HEAD
-                        <div class="flex w-full cursor-pointer flex-wrap space-x-1 space-y-1">
-                            <LButton
-                                type="button"
-                                variant="secondary"
-                                class="mt-1 flex-1"
-=======
                         <div class="flex w-full cursor-pointer flex-wrap gap-1">
                             <LButton
                                 type="button"
                                 variant="secondary"
                                 class="flex-1"
->>>>>>> 28d830d4
                                 @click="selectNumber(1)"
                             >
                                 1
@@ -473,11 +462,7 @@
                             <LButton
                                 type="button"
                                 variant="secondary"
-<<<<<<< HEAD
-                                class="ml-1 flex-1"
-=======
                                 class="flex-1"
->>>>>>> 28d830d4
                                 @click="selectNumber(2)"
                             >
                                 2
@@ -485,11 +470,7 @@
                             <LButton
                                 type="button"
                                 variant="secondary"
-<<<<<<< HEAD
-                                class="ml-1 flex-1"
-=======
                                 class="flex-1"
->>>>>>> 28d830d4
                                 @click="selectNumber(3)"
                             >
                                 3
@@ -497,11 +478,7 @@
                             <LButton
                                 type="button"
                                 variant="secondary"
-<<<<<<< HEAD
-                                class="ml-1 flex-1"
-=======
                                 class="flex-1"
->>>>>>> 28d830d4
                                 size="lg"
                                 @click="selectNumber(6)"
                             >
@@ -510,11 +487,7 @@
                             <LButton
                                 type="button"
                                 variant="secondary"
-<<<<<<< HEAD
-                                class="ml-1 flex-1"
-=======
                                 class="flex-1"
->>>>>>> 28d830d4
                                 @click="selectUnit('Week')"
                             >
                                 W
@@ -522,11 +495,7 @@
                             <LButton
                                 type="button"
                                 variant="secondary"
-<<<<<<< HEAD
-                                class="ml-1 flex-1"
-=======
                                 class="flex-1"
->>>>>>> 28d830d4
                                 @click="selectUnit('Month')"
                             >
                                 M
@@ -534,11 +503,7 @@
                             <LButton
                                 type="button"
                                 variant="secondary"
-<<<<<<< HEAD
-                                class="ml-1 flex-1"
-=======
                                 class="flex-1"
->>>>>>> 28d830d4
                                 @click="selectUnit('Year')"
                             >
                                 Y
@@ -547,11 +512,7 @@
                                 type="button"
                                 variant="secondary"
                                 :icon="ChevronLeftIcon"
-<<<<<<< HEAD
-                                class="ml-1 flex-1"
-=======
                                 class="flex-1"
->>>>>>> 28d830d4
                                 @click="clearExpirationDate()"
                             >
                             </LButton>
