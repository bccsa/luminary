--- conflicted
+++ resolved
@@ -35,12 +35,8 @@
           echo "JWT_SECRET=${{ secrets.JWT_SECRET }}" >> .env
           echo "DB_CONNECTION_STRING=${{ secrets.DB_CONNECTION_STRING }}" >> .env
           echo "DB_DATABASE=${{ secrets.DB_DATABASE }}" >> .env
-<<<<<<< HEAD
           echo "PERMISSION_MAP='$( echo '${{ secrets.PERMISSION_MAP }}' )'" >> .env
-=======
-          echo "PERMISSION_MAP='${{ secrets.PERMISSION_MAP }}'" >> .env
 
->>>>>>> a4acd85c
         working-directory: api
 
       - name: Build Docker container
