--- conflicted
+++ resolved
@@ -134,7 +134,6 @@
     }
 
     /**
-<<<<<<< HEAD
      * Get an IndexedDB document by its slug as Vue Ref
      * @param slug - The slug of the document to get
      * @param initialValue - The initial value of the ref while waiting for the query to complete
@@ -144,12 +143,6 @@
             () => this.docs.where("slug").equals(slug).first() as unknown as Promise<T>,
             initialValue,
         );
-=======
-     * Bulk insert documents into the database
-     */
-    bulkPut(docs: BaseDocumentDto[]) {
-        return this.docs.bulkPut(docs);
->>>>>>> 51b8643d
     }
 
     /**
