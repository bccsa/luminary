--- conflicted
+++ resolved
@@ -90,13 +90,8 @@
 
         // NOTE: Only _id needs to stay in the shared library, all the other fields can be moved to the cms / app
         // Remember to increase the version number below if you change the schema
-<<<<<<< HEAD
-        this.version(14).stores({
-            docs: "_id, type, parentId, updatedTimeUtc, slug, language, docType, redirect, [parentId+type], [parentId+parentType], [type+tagType], publishDate, expiryDate, [type+language+status+parentPinned], [type+language+status], [type+postType], [type+docType], title, parentPinned, [type+parentTagType+language+status]",
-=======
         this.version(version).stores({
             docs: index,
->>>>>>> 5210c27a
             localChanges: "++id, reqId, docId, status",
             queryCache: "id",
             luminaryInternals: "id",
